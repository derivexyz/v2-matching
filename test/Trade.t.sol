// SPDX-License-Identifier: UNLICENSED
pragma solidity ^0.8.18;

import "forge-std/Test.sol";

import {MatchingBase} from "./shared/MatchingBase.sol";
import {OrderVerifier} from "src/OrderVerifier.sol";
import {IERC20BasedAsset} from "v2-core/src/interfaces/IERC20BasedAsset.sol";
import {IManager} from "v2-core/src/interfaces/IManager.sol";
import {IERC20Metadata} from "openzeppelin/token/ERC20/extensions/IERC20Metadata.sol";
import {TradeModule} from "src/modules/TradeModule.sol";
import "lyra-utils/encoding/OptionEncoding.sol";

contract TradeModuleTest is MatchingBase {
<<<<<<< HEAD
  function testTrade() public {
    uint callId = OptionEncoding.toSubId(block.timestamp + 4 weeks, 2000e18, true);

    // Doug wants to buy call from cam
    TradeModule.TradeData memory dougTradeData = TradeModule.TradeData({
      asset: address(option),
      subId: callId,
      worstPrice: 1e18,
      desiredAmount: 1e18,
      recipientId: dougAcc
    });
    bytes memory dougTrade = abi.encode(dougTradeData);

    TradeModule.TradeData memory camTradeData = TradeModule.TradeData({
      asset: address(option),
      subId: callId,
      worstPrice: 1e18,
      desiredAmount: 1e18,
      recipientId: camAcc
    });
    bytes memory camTrade = abi.encode(camTradeData);

    OrderVerifier.SignedOrder memory trade1 =
      _createFullSignedOrder(dougAcc, 0, address(tradeModule), dougTrade, block.timestamp + 1 days, doug, doug, dougPk);
    OrderVerifier.SignedOrder memory trade2 =
      _createFullSignedOrder(camAcc, 0, address(tradeModule), camTrade, block.timestamp + 1 days, cam, cam, camPk);

    // Match data submitted by the orderbook
    bytes memory encodedMatch = _createMatchData(dougAcc, true, 0, camAcc, 1e18, 1e18, 0);

    int camBalBefore = subAccounts.getBalance(camAcc, cash, 0);
    int dougBalBefore = subAccounts.getBalance(dougAcc, option, callId);
    console2.log("dougBefore", dougBalBefore);
    // Submit Order
    OrderVerifier.SignedOrder[] memory orders = new OrderVerifier.SignedOrder[](2);
    orders[0] = trade1;
    orders[1] = trade2;
    _verifyAndMatch(orders, encodedMatch);

    int camBalAfter = subAccounts.getBalance(camAcc, cash, 0);
    int dougBalAfter = subAccounts.getBalance(dougAcc, option, callId);
    int camCashDiff = camBalAfter - camBalBefore;
    int dougOptionDiff = dougBalAfter - dougBalBefore;
    console2.log("dougAfter", dougBalAfter);
    console2.log("Balance diff", camCashDiff);
    console2.log("Balance diff", dougOptionDiff);

    // Assert balance change
    assertEq(uint(camCashDiff), 1e18);
    assertEq(uint(dougOptionDiff), 1e18);
  }

  function testCannotTradeHighPrice() public {
    uint callId = OptionEncoding.toSubId(block.timestamp + 4 weeks, 2000e18, true);

    TradeModule.TradeData memory dougTradeData = TradeModule.TradeData({
      asset: address(option),
      subId: callId,
      worstPrice: 1e18,
      desiredAmount: 1e18,
      recipientId: dougAcc
    });
    bytes memory dougTrade = abi.encode(dougTradeData);

    TradeModule.TradeData memory camTradeData = TradeModule.TradeData({
      asset: address(option),
      subId: callId,
      worstPrice: 1e18,
      desiredAmount: 1e18,
      recipientId: camAcc
    });
    bytes memory camTrade = abi.encode(camTradeData);

    OrderVerifier.SignedOrder memory trade1 =
      _createFullSignedOrder(dougAcc, 0, address(tradeModule), dougTrade, block.timestamp + 1 days, doug, doug, dougPk);
    OrderVerifier.SignedOrder memory trade2 =
      _createFullSignedOrder(camAcc, 0, address(tradeModule), camTrade, block.timestamp + 1 days, cam, cam, camPk);

    // Match data submitted by the orderbook
    bytes memory encodedMatch = _createMatchData(dougAcc, true, 0, camAcc, 1e18, 2e18, 0);

    int camBalBefore = subAccounts.getBalance(camAcc, cash, 0);
    int dougBalBefore = subAccounts.getBalance(dougAcc, option, callId);

    // Submit Order
    OrderVerifier.SignedOrder[] memory orders = new OrderVerifier.SignedOrder[](2);
    orders[0] = trade1;
    orders[1] = trade2;

    // Doug price 1, cam price 1/10
    vm.expectRevert("price too high");
    _verifyAndMatch(orders, encodedMatch);
  }

  function testCannotTradeLowPrice() public {
    uint callId = OptionEncoding.toSubId(block.timestamp + 4 weeks, 2000e18, true);

    TradeModule.TradeData memory dougTradeData = TradeModule.TradeData({
      asset: address(option),
      subId: callId,
      worstPrice: 1e18,
      desiredAmount: 10e18,
      recipientId: dougAcc
    });
    bytes memory dougTrade = abi.encode(dougTradeData);

    TradeModule.TradeData memory camTradeData = TradeModule.TradeData({
      asset: address(option),
      subId: callId,
      worstPrice: 10e18,
      desiredAmount: 10e18,
      recipientId: camAcc
    });
    bytes memory camTrade = abi.encode(camTradeData);

    OrderVerifier.SignedOrder memory trade1 =
      _createFullSignedOrder(dougAcc, 0, address(tradeModule), dougTrade, block.timestamp + 1 days, doug, doug, dougPk);
    OrderVerifier.SignedOrder memory trade2 =
      _createFullSignedOrder(camAcc, 0, address(tradeModule), camTrade, block.timestamp + 1 days, cam, cam, camPk);

    // Match data submitted by the orderbook
    bytes memory encodedMatch = _createMatchData(dougAcc, true, 0, camAcc, 1e18, 1e18, 0);

    int camBalBefore = subAccounts.getBalance(camAcc, cash, 0);
    int dougBalBefore = subAccounts.getBalance(dougAcc, option, callId);

    // Submit Order
    OrderVerifier.SignedOrder[] memory orders = new OrderVerifier.SignedOrder[](2);
    orders[0] = trade1;
    orders[1] = trade2;

    // doug price 1/10, cam price 1
    vm.expectRevert("price too low");
    _verifyAndMatch(orders, encodedMatch);
  }

  function testPerpTrade() public {
    mockPerp.setMockPerpPrice(2500e18, 1);

    TradeModule.TradeData memory dougTradeData = TradeModule.TradeData({
      asset: address(mockPerp),
      subId: 0,
      worstPrice: 1e18,
      desiredAmount: 1e18,
      recipientId: dougAcc
    });
    bytes memory dougTrade = abi.encode(dougTradeData);

    TradeModule.TradeData memory camTradeData = TradeModule.TradeData({
      asset: address(mockPerp),
      subId: 0,
      worstPrice: 1e18,
      desiredAmount: 1e18,
      recipientId: camAcc
    });
    bytes memory camTrade = abi.encode(camTradeData);

    OrderVerifier.SignedOrder memory trade1 =
      _createFullSignedOrder(dougAcc, 0, address(tradeModule), dougTrade, block.timestamp + 1 days, doug, doug, dougPk);
    OrderVerifier.SignedOrder memory trade2 =
      _createFullSignedOrder(camAcc, 0, address(tradeModule), camTrade, block.timestamp + 1 days, cam, cam, camPk);

    // Match data submitted by the orderbook
    bytes memory encodedMatch = _createMatchData(dougAcc, true, 0, camAcc, 1e18, 1e18, 0);

    int camBalBefore = subAccounts.getBalance(camAcc, cash, 0);
    int dougBalBefore = subAccounts.getBalance(dougAcc, mockPerp, 0);
    console2.log("dougBefore", dougBalBefore);
    // Submit Order
    OrderVerifier.SignedOrder[] memory orders = new OrderVerifier.SignedOrder[](2);
    orders[0] = trade1;
    orders[1] = trade2;
    _verifyAndMatch(orders, encodedMatch);

    int camBalAfter = subAccounts.getBalance(camAcc, cash, 0);
    int dougBalAfter = subAccounts.getBalance(dougAcc, mockPerp, 0);
    int camCashDiff = camBalAfter - camBalBefore;
    int dougOptionDiff = dougBalAfter - dougBalBefore;
    console2.log("dougAfter", dougBalAfter);
    console2.log("cam After", subAccounts.getBalance(camAcc, cash, 0));
    console2.log("Balance diff", camCashDiff);
    console2.log("Balance diff", dougOptionDiff);

    // Assert balance change
    // assertEq(uint(camCashDiff), 1e18);
    // assertEq(uint(dougOptionDiff), -1e18); // todo call should be +?
  }

  function _createMatchData(
    uint matchedAccount,
    bool isBidder,
    uint matcherFee,
    uint filledAcc,
    uint amountFilled,
    int price,
    uint fee
  ) internal returns (bytes memory) {
    TradeModule.FillDetails memory fillDetails =
      TradeModule.FillDetails({filledAccount: filledAcc, amountFilled: amountFilled, price: price, fee: fee, perpDelta: 0});

    TradeModule.FillDetails[] memory fills = new TradeModule.FillDetails[](1);
    fills[0] = fillDetails;

    TradeModule.MatchData memory matchData = TradeModule.MatchData({
      matchedAccount: matchedAccount,
      isBidder: isBidder,
      matcherFee: matcherFee,
      fillDetails: fills,
      managerData: bytes("")
    });

    bytes memory encodedMatch = abi.encode(matchData);
    return encodedMatch;
  }
=======
// function testTrade() public {
//   uint callId = OptionEncoding.toSubId(block.timestamp + 4 weeks, 2000e18, true);

//   // Doug wants to buy call from cam
//   TradeModule.TradeData memory dougTradeData = TradeModule.TradeData({
//     asset: address(option),
//     subId: callId,
//     worstPrice: 1e18,
//     desiredAmount: 1e18,
//     recipientId: dougAcc
//   });
//   bytes memory dougTrade = abi.encode(dougTradeData);

//   TradeModule.TradeData memory camTradeData = TradeModule.TradeData({
//     asset: address(option),
//     subId: callId,
//     worstPrice: 1e18,
//     desiredAmount: 1e18,
//     recipientId: camAcc
//   });
//   bytes memory camTrade = abi.encode(camTradeData);

//   OrderVerifier.SignedOrder memory trade1 =
//     _createFullSignedOrder(dougAcc, 0, address(tradeModule), dougTrade, block.timestamp + 1 days, doug, doug, dougPk);
//   OrderVerifier.SignedOrder memory trade2 =
//     _createFullSignedOrder(camAcc, 0, address(tradeModule), camTrade, block.timestamp + 1 days, cam, cam, camPk);

//   // Match data submitted by the orderbook
//   bytes memory encodedMatch = _createMatchData(dougAcc, true, 0, camAcc, 1e18, 1e18, 0);

//   int camBalBefore = subAccounts.getBalance(camAcc, cash, 0);
//   int dougBalBefore = subAccounts.getBalance(dougAcc, option, callId);
//   console2.log("dougBefore", dougBalBefore);
//   // Submit Order
//   OrderVerifier.SignedOrder[] memory orders = new OrderVerifier.SignedOrder[](2);
//   orders[0] = trade1;
//   orders[1] = trade2;
//   _verifyAndMatch(orders, encodedMatch);

//   int camBalAfter = subAccounts.getBalance(camAcc, cash, 0);
//   int dougBalAfter = subAccounts.getBalance(dougAcc, option, callId);
//   int camCashDiff = camBalAfter - camBalBefore;
//   int dougOptionDiff = dougBalAfter - dougBalBefore;
//   console2.log("dougAfter", dougBalAfter);
//   console2.log("Balance diff", camCashDiff);
//   console2.log("Balance diff", dougOptionDiff);

//   // Assert balance change
//   assertEq(uint(camCashDiff), 1e18);
//   // assertEq(uint(dougOptionDiff), -1e18); // todo call should be +?
// }

// function testCannotTradeHighPrice() public {
//   uint callId = OptionEncoding.toSubId(block.timestamp + 4 weeks, 2000e18, true);

//   TradeModule.TradeData memory dougTradeData = TradeModule.TradeData({
//     asset: address(option),
//     subId: callId,
//     worstPrice: 1e18,
//     desiredAmount: 1e18,
//     recipientId: dougAcc
//   });
//   bytes memory dougTrade = abi.encode(dougTradeData);

//   TradeModule.TradeData memory camTradeData = TradeModule.TradeData({
//     asset: address(option),
//     subId: callId,
//     worstPrice: 1e18,
//     desiredAmount: 1e18,
//     recipientId: camAcc
//   });
//   bytes memory camTrade = abi.encode(camTradeData);

//   OrderVerifier.SignedOrder memory trade1 =
//     _createFullSignedOrder(dougAcc, 0, address(tradeModule), dougTrade, block.timestamp + 1 days, doug, doug, dougPk);
//   OrderVerifier.SignedOrder memory trade2 =
//     _createFullSignedOrder(camAcc, 0, address(tradeModule), camTrade, block.timestamp + 1 days, cam, cam, camPk);

//   // Match data submitted by the orderbook
//   bytes memory encodedMatch = _createMatchData(dougAcc, true, 0, camAcc, 1e18, 2e18, 0);

//   int camBalBefore = subAccounts.getBalance(camAcc, cash, 0);
//   int dougBalBefore = subAccounts.getBalance(dougAcc, option, callId);
//   console2.log("dougBefore", dougBalBefore);

//   // Submit Order
//   OrderVerifier.SignedOrder[] memory orders = new OrderVerifier.SignedOrder[](2);
//   orders[0] = trade1;
//   orders[1] = trade2;

//   // Doug price 1, cam price 1/10
//   vm.expectRevert("price too high");
//   _verifyAndMatch(orders, encodedMatch);
// }

// function testCannotTradeLowPrice() public {
//   uint callId = OptionEncoding.toSubId(block.timestamp + 4 weeks, 2000e18, true);

//   TradeModule.TradeData memory dougTradeData = TradeModule.TradeData({
//     asset: address(option),
//     subId: callId,
//     worstPrice: 1e18,
//     desiredAmount: 10e18,
//     recipientId: dougAcc
//   });
//   bytes memory dougTrade = abi.encode(dougTradeData);

//   TradeModule.TradeData memory camTradeData = TradeModule.TradeData({
//     asset: address(option),
//     subId: callId,
//     worstPrice: 10e18,
//     desiredAmount: 10e18,
//     recipientId: camAcc
//   });
//   bytes memory camTrade = abi.encode(camTradeData);

//   OrderVerifier.SignedOrder memory trade1 =
//     _createFullSignedOrder(dougAcc, 0, address(tradeModule), dougTrade, block.timestamp + 1 days, doug, doug, dougPk);
//   OrderVerifier.SignedOrder memory trade2 =
//     _createFullSignedOrder(camAcc, 0, address(tradeModule), camTrade, block.timestamp + 1 days, cam, cam, camPk);

//   // Match data submitted by the orderbook
//   bytes memory encodedMatch = _createMatchData(dougAcc, true, 0, camAcc, 1e18, 1e18, 0);

//   int camBalBefore = subAccounts.getBalance(camAcc, cash, 0);
//   int dougBalBefore = subAccounts.getBalance(dougAcc, option, callId);
//   console2.log("dougBefore", dougBalBefore);

//   // Submit Order
//   OrderVerifier.SignedOrder[] memory orders = new OrderVerifier.SignedOrder[](2);
//   orders[0] = trade1;
//   orders[1] = trade2;

//   // doug price 1/10, cam price 1
//   vm.expectRevert("price too low");
//   _verifyAndMatch(orders, encodedMatch);
// }

// function _createMatchData(
//   uint matchedAccount,
//   bool isBidder,
//   uint matcherFee,
//   uint filledAcc,
//   uint amountFilled,
//   int price,
//   uint fee
// ) internal returns (bytes memory) {
//   TradeModule.FillDetails memory fillDetails =
//     TradeModule.FillDetails({filledAccount: filledAcc, amountFilled: amountFilled, price: price, fee: fee});

//   TradeModule.FillDetails[] memory fills = new TradeModule.FillDetails[](1);
//   fills[0] = fillDetails;

//   TradeModule.MatchData memory matchData = TradeModule.MatchData({
//     matchedAccount: matchedAccount,
//     isBidder: isBidder,
//     matcherFee: matcherFee,
//     fillDetails: fills,
//     managerData: bytes("")
//   });

//   bytes memory encodedMatch = abi.encode(matchData);
//   return encodedMatch;
// }
>>>>>>> a4e2c957
}<|MERGE_RESOLUTION|>--- conflicted
+++ resolved
@@ -12,7 +12,6 @@
 import "lyra-utils/encoding/OptionEncoding.sol";
 
 contract TradeModuleTest is MatchingBase {
-<<<<<<< HEAD
   function testTrade() public {
     uint callId = OptionEncoding.toSubId(block.timestamp + 4 weeks, 2000e18, true);
 
@@ -210,8 +209,13 @@
     int price,
     uint fee
   ) internal returns (bytes memory) {
-    TradeModule.FillDetails memory fillDetails =
-      TradeModule.FillDetails({filledAccount: filledAcc, amountFilled: amountFilled, price: price, fee: fee, perpDelta: 0});
+    TradeModule.FillDetails memory fillDetails = TradeModule.FillDetails({
+      filledAccount: filledAcc,
+      amountFilled: amountFilled,
+      price: price,
+      fee: fee,
+      perpDelta: 0
+    });
 
     TradeModule.FillDetails[] memory fills = new TradeModule.FillDetails[](1);
     fills[0] = fillDetails;
@@ -227,170 +231,4 @@
     bytes memory encodedMatch = abi.encode(matchData);
     return encodedMatch;
   }
-=======
-// function testTrade() public {
-//   uint callId = OptionEncoding.toSubId(block.timestamp + 4 weeks, 2000e18, true);
-
-//   // Doug wants to buy call from cam
-//   TradeModule.TradeData memory dougTradeData = TradeModule.TradeData({
-//     asset: address(option),
-//     subId: callId,
-//     worstPrice: 1e18,
-//     desiredAmount: 1e18,
-//     recipientId: dougAcc
-//   });
-//   bytes memory dougTrade = abi.encode(dougTradeData);
-
-//   TradeModule.TradeData memory camTradeData = TradeModule.TradeData({
-//     asset: address(option),
-//     subId: callId,
-//     worstPrice: 1e18,
-//     desiredAmount: 1e18,
-//     recipientId: camAcc
-//   });
-//   bytes memory camTrade = abi.encode(camTradeData);
-
-//   OrderVerifier.SignedOrder memory trade1 =
-//     _createFullSignedOrder(dougAcc, 0, address(tradeModule), dougTrade, block.timestamp + 1 days, doug, doug, dougPk);
-//   OrderVerifier.SignedOrder memory trade2 =
-//     _createFullSignedOrder(camAcc, 0, address(tradeModule), camTrade, block.timestamp + 1 days, cam, cam, camPk);
-
-//   // Match data submitted by the orderbook
-//   bytes memory encodedMatch = _createMatchData(dougAcc, true, 0, camAcc, 1e18, 1e18, 0);
-
-//   int camBalBefore = subAccounts.getBalance(camAcc, cash, 0);
-//   int dougBalBefore = subAccounts.getBalance(dougAcc, option, callId);
-//   console2.log("dougBefore", dougBalBefore);
-//   // Submit Order
-//   OrderVerifier.SignedOrder[] memory orders = new OrderVerifier.SignedOrder[](2);
-//   orders[0] = trade1;
-//   orders[1] = trade2;
-//   _verifyAndMatch(orders, encodedMatch);
-
-//   int camBalAfter = subAccounts.getBalance(camAcc, cash, 0);
-//   int dougBalAfter = subAccounts.getBalance(dougAcc, option, callId);
-//   int camCashDiff = camBalAfter - camBalBefore;
-//   int dougOptionDiff = dougBalAfter - dougBalBefore;
-//   console2.log("dougAfter", dougBalAfter);
-//   console2.log("Balance diff", camCashDiff);
-//   console2.log("Balance diff", dougOptionDiff);
-
-//   // Assert balance change
-//   assertEq(uint(camCashDiff), 1e18);
-//   // assertEq(uint(dougOptionDiff), -1e18); // todo call should be +?
-// }
-
-// function testCannotTradeHighPrice() public {
-//   uint callId = OptionEncoding.toSubId(block.timestamp + 4 weeks, 2000e18, true);
-
-//   TradeModule.TradeData memory dougTradeData = TradeModule.TradeData({
-//     asset: address(option),
-//     subId: callId,
-//     worstPrice: 1e18,
-//     desiredAmount: 1e18,
-//     recipientId: dougAcc
-//   });
-//   bytes memory dougTrade = abi.encode(dougTradeData);
-
-//   TradeModule.TradeData memory camTradeData = TradeModule.TradeData({
-//     asset: address(option),
-//     subId: callId,
-//     worstPrice: 1e18,
-//     desiredAmount: 1e18,
-//     recipientId: camAcc
-//   });
-//   bytes memory camTrade = abi.encode(camTradeData);
-
-//   OrderVerifier.SignedOrder memory trade1 =
-//     _createFullSignedOrder(dougAcc, 0, address(tradeModule), dougTrade, block.timestamp + 1 days, doug, doug, dougPk);
-//   OrderVerifier.SignedOrder memory trade2 =
-//     _createFullSignedOrder(camAcc, 0, address(tradeModule), camTrade, block.timestamp + 1 days, cam, cam, camPk);
-
-//   // Match data submitted by the orderbook
-//   bytes memory encodedMatch = _createMatchData(dougAcc, true, 0, camAcc, 1e18, 2e18, 0);
-
-//   int camBalBefore = subAccounts.getBalance(camAcc, cash, 0);
-//   int dougBalBefore = subAccounts.getBalance(dougAcc, option, callId);
-//   console2.log("dougBefore", dougBalBefore);
-
-//   // Submit Order
-//   OrderVerifier.SignedOrder[] memory orders = new OrderVerifier.SignedOrder[](2);
-//   orders[0] = trade1;
-//   orders[1] = trade2;
-
-//   // Doug price 1, cam price 1/10
-//   vm.expectRevert("price too high");
-//   _verifyAndMatch(orders, encodedMatch);
-// }
-
-// function testCannotTradeLowPrice() public {
-//   uint callId = OptionEncoding.toSubId(block.timestamp + 4 weeks, 2000e18, true);
-
-//   TradeModule.TradeData memory dougTradeData = TradeModule.TradeData({
-//     asset: address(option),
-//     subId: callId,
-//     worstPrice: 1e18,
-//     desiredAmount: 10e18,
-//     recipientId: dougAcc
-//   });
-//   bytes memory dougTrade = abi.encode(dougTradeData);
-
-//   TradeModule.TradeData memory camTradeData = TradeModule.TradeData({
-//     asset: address(option),
-//     subId: callId,
-//     worstPrice: 10e18,
-//     desiredAmount: 10e18,
-//     recipientId: camAcc
-//   });
-//   bytes memory camTrade = abi.encode(camTradeData);
-
-//   OrderVerifier.SignedOrder memory trade1 =
-//     _createFullSignedOrder(dougAcc, 0, address(tradeModule), dougTrade, block.timestamp + 1 days, doug, doug, dougPk);
-//   OrderVerifier.SignedOrder memory trade2 =
-//     _createFullSignedOrder(camAcc, 0, address(tradeModule), camTrade, block.timestamp + 1 days, cam, cam, camPk);
-
-//   // Match data submitted by the orderbook
-//   bytes memory encodedMatch = _createMatchData(dougAcc, true, 0, camAcc, 1e18, 1e18, 0);
-
-//   int camBalBefore = subAccounts.getBalance(camAcc, cash, 0);
-//   int dougBalBefore = subAccounts.getBalance(dougAcc, option, callId);
-//   console2.log("dougBefore", dougBalBefore);
-
-//   // Submit Order
-//   OrderVerifier.SignedOrder[] memory orders = new OrderVerifier.SignedOrder[](2);
-//   orders[0] = trade1;
-//   orders[1] = trade2;
-
-//   // doug price 1/10, cam price 1
-//   vm.expectRevert("price too low");
-//   _verifyAndMatch(orders, encodedMatch);
-// }
-
-// function _createMatchData(
-//   uint matchedAccount,
-//   bool isBidder,
-//   uint matcherFee,
-//   uint filledAcc,
-//   uint amountFilled,
-//   int price,
-//   uint fee
-// ) internal returns (bytes memory) {
-//   TradeModule.FillDetails memory fillDetails =
-//     TradeModule.FillDetails({filledAccount: filledAcc, amountFilled: amountFilled, price: price, fee: fee});
-
-//   TradeModule.FillDetails[] memory fills = new TradeModule.FillDetails[](1);
-//   fills[0] = fillDetails;
-
-//   TradeModule.MatchData memory matchData = TradeModule.MatchData({
-//     matchedAccount: matchedAccount,
-//     isBidder: isBidder,
-//     matcherFee: matcherFee,
-//     fillDetails: fills,
-//     managerData: bytes("")
-//   });
-
-//   bytes memory encodedMatch = abi.encode(matchData);
-//   return encodedMatch;
-// }
->>>>>>> a4e2c957
 }