// SPDX-License-Identifier: UNLICENSED
pragma solidity ^0.8.13;

import "forge-std/Test.sol";

import "v2-core/test/shared/mocks/MockERC20.sol";
import "v2-core/test/shared/mocks/MockManager.sol";
import "v2-core/src/assets/CashAsset.sol";
import "v2-core/src/Accounts.sol";
import {Matching} from "src/Matching.sol";

/**
 * @dev Tests that users can sign for their orders
 */
contract UNIT_MatchingSigning is Test {
  address cashAsset;
  MockERC20 usdc;
  MockManager manager;
  Accounts account;
  Matching matching;

  uint private immutable aliceKey;
  uint private immutable bobKey;
  address private immutable alice;
  address private immutable bob;
  bytes32 public domainSeparator;

  uint aliceAcc;
  uint bobAcc;
  uint positiveAmount = 1e18;
  uint negativeAmount = 2e18;

  constructor() {
    aliceKey = 0xBEEF;
    bobKey = 0xBEEF2;
    alice = vm.addr(aliceKey);
    bob = vm.addr(bobKey);
  }

  function setUp() public {
    account = new Accounts("Lyra Margin Accounts", "LyraMarginNFTs");
    cashAsset = address(usdc);
<<<<<<< HEAD
    matching = new Matching(account, cashAsset, 420,0);
=======
    matching = new Matching(account, cashAsset, 420);
>>>>>>> 403e91b7

    manager = new MockManager(address(account));

    usdc = new MockERC20("USDC", "USDC");
    // 10000 USDC with 18 decimals
    usdc.mint(alice, 10000 ether);

    aliceAcc = account.createAccount(alice, manager);

    domainSeparator = matching.domainSeparator();
    matching.setWhitelist(address(this), true);

    vm.startPrank(alice);
    account.approve(address(matching), aliceAcc);
    matching.openCLOBAccount(aliceAcc);
    vm.stopPrank();
  }

  function testValidSignature() public {
    // Create LimitOrder
<<<<<<< HEAD
    bytes32 instrument = matching.getInstrument(IAsset(address(usdc)), IAsset(address(usdc)), 0, 0);
=======
    bytes32 instrumentHash = matching.getInstrument(IAsset(address(usdc)), IAsset(address(usdc)), 0, 0);
>>>>>>> 403e91b7
    Matching.LimitOrder memory order = Matching.LimitOrder({
      isBid: true,
      accountId1: aliceAcc,
      amount: 100 ether,
      limitPrice: 1 ether,
      expirationTime: block.timestamp + 1 days,
      maxFee: 0,
      salt: 0,
<<<<<<< HEAD
      instrument: instrument
=======
      instrumentHash: instrumentHash
>>>>>>> 403e91b7
    });

    // Sign the order
    bytes32 orderHash = matching.getOrderHash(order);
    bytes memory signature = _sign(orderHash, aliceKey);

    // Verify the signature
    bool isValid = matching.verifySignature(aliceAcc, orderHash, signature);
    assertEq(isValid, true);
  }

  function testInvalidSignature() public {
    // Create LimitOrder
<<<<<<< HEAD
    bytes32 instrument = matching.getInstrument(IAsset(address(usdc)), IAsset(address(usdc)), 0, 0);
=======
    bytes32 instrumentHash = matching.getInstrument(IAsset(address(usdc)), IAsset(address(usdc)), 0, 0);
>>>>>>> 403e91b7
    Matching.LimitOrder memory order = Matching.LimitOrder({
      isBid: true,
      accountId1: aliceAcc,
      amount: 100 ether,
      limitPrice: 1 ether,
      expirationTime: block.timestamp + 1 days,
      maxFee: 0,
      salt: 0,
<<<<<<< HEAD
      instrument: instrument
=======
      instrumentHash: instrumentHash
>>>>>>> 403e91b7
    });

    // Sign the order with wrong pk for the aliceAcc
    bytes32 orderHash = matching.getOrderHash(order);
    bytes memory signature = _sign(orderHash, bobKey);

    // Verify the signature
    bool isValid = matching.verifySignature(aliceAcc, orderHash, signature);
    assertEq(isValid, false);
  }

  function _sign(bytes32 orderHash, uint pk) internal view returns (bytes memory) {
    (uint8 v, bytes32 r, bytes32 s) = vm.sign(pk, ECDSA.toTypedDataHash(domainSeparator, orderHash));
    return bytes.concat(r, s, bytes1(v));
  }

  function testTransferSignatureAsOwner() public {
    // Create transfer request
<<<<<<< HEAD
    Matching.TransferAsset memory transfer =
      Matching.TransferAsset({asset: IAsset(cashAsset), subId: 0, amount: 1e18, fromAcc: aliceAcc, toAcc: aliceAcc});
=======
    bytes32 assetHash = matching.getAssetHash(IAsset(cashAsset), 0);
    Matching.TransferAsset memory transfer =
      Matching.TransferAsset({amount: 1e18, fromAcc: aliceAcc, toAcc: aliceAcc, assetHash: assetHash});
>>>>>>> 403e91b7

    bytes32 transferHash = matching.getTransferHash(transfer);
    bytes memory signature = _sign(transferHash, aliceKey);

    // Verify the signature
    bool isValid = matching.verifySignature(aliceAcc, transferHash, signature);
    assertEq(isValid, true);
  }

  function testCannotTransferSignatureAsSessionKey() public {
    // Don't register session key first
<<<<<<< HEAD
    Matching.TransferAsset memory transfer =
      Matching.TransferAsset({asset: IAsset(cashAsset), subId: 0, amount: 1e18, fromAcc: aliceAcc, toAcc: aliceAcc});
=======
    bytes32 assetHash = matching.getAssetHash(IAsset(cashAsset), 0);
    Matching.TransferAsset memory transfer =
      Matching.TransferAsset({amount: 1e18, fromAcc: aliceAcc, toAcc: aliceAcc, assetHash: assetHash});
>>>>>>> 403e91b7

    bytes32 transferHash = matching.getTransferHash(transfer);
    bytes memory signature = _sign(transferHash, bobKey);

    // Verify the signature is false
    bool isValid = matching.verifySignature(aliceAcc, transferHash, signature);
    assertEq(isValid, false);
  }

  function testTransferSignatureAsSessionKey() public {
    // Register session key first
    vm.startPrank(alice);
<<<<<<< HEAD
    matching.registerSessionKey(aliceAcc, bob, block.timestamp + 1 days);
    vm.stopPrank();

    // Create transfer request
    Matching.TransferAsset memory transfer =
      Matching.TransferAsset({asset: IAsset(cashAsset), subId: 0, amount: 1e18, fromAcc: aliceAcc, toAcc: aliceAcc});
=======
    matching.registerSessionKey(bob, block.timestamp + 1 days);
    vm.stopPrank();

    // Create transfer request
    bytes32 assetHash = matching.getAssetHash(IAsset(cashAsset), 0);
    Matching.TransferAsset memory transfer =
      Matching.TransferAsset({amount: 1e18, fromAcc: aliceAcc, toAcc: aliceAcc, assetHash: assetHash});
>>>>>>> 403e91b7

    bytes32 transferHash = matching.getTransferHash(transfer);
    bytes memory signature = _sign(transferHash, bobKey);

    // Verify the signature
    bool isValid = matching.verifySignature(aliceAcc, transferHash, signature);
    assertEq(isValid, true);
  }

  function testSessionKeyExpiry() public {
    // Register session key first
    vm.startPrank(alice);
<<<<<<< HEAD
    matching.registerSessionKey(aliceAcc, bob, block.timestamp + 1 days);
    vm.stopPrank();

    // Create transfer request
    Matching.TransferAsset memory transfer =
      Matching.TransferAsset({asset: IAsset(cashAsset), subId: 0, amount: 1e18, fromAcc: aliceAcc, toAcc: aliceAcc});
=======
    matching.registerSessionKey(bob, block.timestamp + 1 days);
    vm.stopPrank();

    // Create transfer request
    bytes32 assetHash = matching.getAssetHash(IAsset(cashAsset), 0);
    Matching.TransferAsset memory transfer =
      Matching.TransferAsset({amount: 1e18, fromAcc: aliceAcc, toAcc: aliceAcc, assetHash: assetHash});
>>>>>>> 403e91b7

    bytes32 transferHash = matching.getTransferHash(transfer);
    bytes memory signature = _sign(transferHash, bobKey);

    // Verify the signature
    bool isValid = matching.verifySignature(aliceAcc, transferHash, signature);
    assertEq(isValid, true);

    // Fast forward past expiry and check the signature is false
    vm.warp(block.timestamp + 2 days);
    isValid = matching.verifySignature(aliceAcc, transferHash, signature);
    assertEq(isValid, false);
  }

  // Sign for a different amount of transfer
  function testSessionKeyDifferentTransfer() public {
    // Register session key first
    vm.startPrank(alice);
<<<<<<< HEAD
    matching.registerSessionKey(aliceAcc, bob, block.timestamp + 1 days);
    vm.stopPrank();

    // Create transfer request
    Matching.TransferAsset memory transfer =
      Matching.TransferAsset({asset: IAsset(cashAsset), subId: 0, amount: 1e18, fromAcc: aliceAcc, toAcc: aliceAcc});
=======
    matching.registerSessionKey(bob, block.timestamp + 1 days);
    vm.stopPrank();

    // Create transfer request
    bytes32 assetHash = matching.getAssetHash(IAsset(cashAsset), 0);
    Matching.TransferAsset memory transfer =
      Matching.TransferAsset({amount: 1e18, fromAcc: aliceAcc, toAcc: aliceAcc, assetHash: assetHash});
>>>>>>> 403e91b7

    bytes32 transferHash = matching.getTransferHash(transfer);
    bytes memory signature = _sign(transferHash, bobKey);

    // Verify the signature
    bool isValid = matching.verifySignature(aliceAcc, transferHash, signature);
    assertEq(isValid, true);

    Matching.TransferAsset memory transfer2 =
<<<<<<< HEAD
      Matching.TransferAsset({asset: IAsset(cashAsset), subId: 0, amount: 2e18, fromAcc: aliceAcc, toAcc: aliceAcc});
=======
      Matching.TransferAsset({amount: 2e18, fromAcc: aliceAcc, toAcc: aliceAcc, assetHash: assetHash});
>>>>>>> 403e91b7

    bytes32 transferHash2 = matching.getTransferHash(transfer2);
    bytes memory signature2 = _sign(transferHash2, bobKey);

    // Using the signature for the transfer of `2e18` not `1e18`
    isValid = matching.verifySignature(aliceAcc, transferHash, signature2);
    assertEq(isValid, false);
  }

<<<<<<< HEAD
  // Mint new account with owner as alice but session key from bob
  function testMintAccountSignature() public {
    Matching.MintAccount memory newAccount =
      Matching.MintAccount({owner: alice, manager: address(manager), keyExpiry: block.timestamp + 1 weeks});
    bytes32 newAccountHash = matching.getMintAccountHash(newAccount);
    bytes memory signature = _sign(newAccountHash, bobKey);

    // New account is minted
    uint newId = matching.mintCLOBAccount(newAccount, signature);
    assertEq(newId, 2);

    // Session key active for 1 week
    uint expiry = matching.permissions(bob, alice);
    assertEq(expiry, block.timestamp + 1 weeks);
=======
  // Try mint new account with owner as alice but session key from bob
  function testCannotMintAccountSignature() public {
    Matching.MintAccount memory newAccount = Matching.MintAccount({owner: alice, manager: address(manager)});

    // Create transfer request
    bytes32 assetHash = matching.getAssetHash(IAsset(cashAsset), 0);
    Matching.TransferAsset memory transfer =
      Matching.TransferAsset({amount: 1e18, fromAcc: aliceAcc, toAcc: aliceAcc, assetHash: assetHash});

    bytes32 transferHash = matching.getTransferHash(transfer);
    bytes memory signature = _sign(transferHash, bobKey);

    // New account is minted
    vm.expectRevert(abi.encodeWithSelector(Matching.M_SessionKeyInvalid.selector, bob));
    matching.mintAccountAndTransfer(newAccount, transfer, IAsset(cashAsset), 0, signature);
>>>>>>> 403e91b7
  }

  // just for coverage for now
  function testDomainSeparator() public view {
    matching.domainSeparator();
  }
}<|MERGE_RESOLUTION|>--- conflicted
+++ resolved
@@ -40,11 +40,7 @@
   function setUp() public {
     account = new Accounts("Lyra Margin Accounts", "LyraMarginNFTs");
     cashAsset = address(usdc);
-<<<<<<< HEAD
-    matching = new Matching(account, cashAsset, 420,0);
-=======
     matching = new Matching(account, cashAsset, 420);
->>>>>>> 403e91b7
 
     manager = new MockManager(address(account));
 
@@ -65,11 +61,7 @@
 
   function testValidSignature() public {
     // Create LimitOrder
-<<<<<<< HEAD
-    bytes32 instrument = matching.getInstrument(IAsset(address(usdc)), IAsset(address(usdc)), 0, 0);
-=======
     bytes32 instrumentHash = matching.getInstrument(IAsset(address(usdc)), IAsset(address(usdc)), 0, 0);
->>>>>>> 403e91b7
     Matching.LimitOrder memory order = Matching.LimitOrder({
       isBid: true,
       accountId1: aliceAcc,
@@ -78,11 +70,7 @@
       expirationTime: block.timestamp + 1 days,
       maxFee: 0,
       salt: 0,
-<<<<<<< HEAD
-      instrument: instrument
-=======
       instrumentHash: instrumentHash
->>>>>>> 403e91b7
     });
 
     // Sign the order
@@ -96,11 +84,7 @@
 
   function testInvalidSignature() public {
     // Create LimitOrder
-<<<<<<< HEAD
-    bytes32 instrument = matching.getInstrument(IAsset(address(usdc)), IAsset(address(usdc)), 0, 0);
-=======
     bytes32 instrumentHash = matching.getInstrument(IAsset(address(usdc)), IAsset(address(usdc)), 0, 0);
->>>>>>> 403e91b7
     Matching.LimitOrder memory order = Matching.LimitOrder({
       isBid: true,
       accountId1: aliceAcc,
@@ -109,11 +93,7 @@
       expirationTime: block.timestamp + 1 days,
       maxFee: 0,
       salt: 0,
-<<<<<<< HEAD
-      instrument: instrument
-=======
       instrumentHash: instrumentHash
->>>>>>> 403e91b7
     });
 
     // Sign the order with wrong pk for the aliceAcc
@@ -132,14 +112,9 @@
 
   function testTransferSignatureAsOwner() public {
     // Create transfer request
-<<<<<<< HEAD
-    Matching.TransferAsset memory transfer =
-      Matching.TransferAsset({asset: IAsset(cashAsset), subId: 0, amount: 1e18, fromAcc: aliceAcc, toAcc: aliceAcc});
-=======
-    bytes32 assetHash = matching.getAssetHash(IAsset(cashAsset), 0);
-    Matching.TransferAsset memory transfer =
-      Matching.TransferAsset({amount: 1e18, fromAcc: aliceAcc, toAcc: aliceAcc, assetHash: assetHash});
->>>>>>> 403e91b7
+    bytes32 assetHash = matching.getAssetHash(IAsset(cashAsset), 0);
+    Matching.TransferAsset memory transfer =
+      Matching.TransferAsset({amount: 1e18, fromAcc: aliceAcc, toAcc: aliceAcc, assetHash: assetHash});
 
     bytes32 transferHash = matching.getTransferHash(transfer);
     bytes memory signature = _sign(transferHash, aliceKey);
@@ -151,14 +126,9 @@
 
   function testCannotTransferSignatureAsSessionKey() public {
     // Don't register session key first
-<<<<<<< HEAD
-    Matching.TransferAsset memory transfer =
-      Matching.TransferAsset({asset: IAsset(cashAsset), subId: 0, amount: 1e18, fromAcc: aliceAcc, toAcc: aliceAcc});
-=======
-    bytes32 assetHash = matching.getAssetHash(IAsset(cashAsset), 0);
-    Matching.TransferAsset memory transfer =
-      Matching.TransferAsset({amount: 1e18, fromAcc: aliceAcc, toAcc: aliceAcc, assetHash: assetHash});
->>>>>>> 403e91b7
+    bytes32 assetHash = matching.getAssetHash(IAsset(cashAsset), 0);
+    Matching.TransferAsset memory transfer =
+      Matching.TransferAsset({amount: 1e18, fromAcc: aliceAcc, toAcc: aliceAcc, assetHash: assetHash});
 
     bytes32 transferHash = matching.getTransferHash(transfer);
     bytes memory signature = _sign(transferHash, bobKey);
@@ -171,14 +141,6 @@
   function testTransferSignatureAsSessionKey() public {
     // Register session key first
     vm.startPrank(alice);
-<<<<<<< HEAD
-    matching.registerSessionKey(aliceAcc, bob, block.timestamp + 1 days);
-    vm.stopPrank();
-
-    // Create transfer request
-    Matching.TransferAsset memory transfer =
-      Matching.TransferAsset({asset: IAsset(cashAsset), subId: 0, amount: 1e18, fromAcc: aliceAcc, toAcc: aliceAcc});
-=======
     matching.registerSessionKey(bob, block.timestamp + 1 days);
     vm.stopPrank();
 
@@ -186,7 +148,6 @@
     bytes32 assetHash = matching.getAssetHash(IAsset(cashAsset), 0);
     Matching.TransferAsset memory transfer =
       Matching.TransferAsset({amount: 1e18, fromAcc: aliceAcc, toAcc: aliceAcc, assetHash: assetHash});
->>>>>>> 403e91b7
 
     bytes32 transferHash = matching.getTransferHash(transfer);
     bytes memory signature = _sign(transferHash, bobKey);
@@ -199,14 +160,6 @@
   function testSessionKeyExpiry() public {
     // Register session key first
     vm.startPrank(alice);
-<<<<<<< HEAD
-    matching.registerSessionKey(aliceAcc, bob, block.timestamp + 1 days);
-    vm.stopPrank();
-
-    // Create transfer request
-    Matching.TransferAsset memory transfer =
-      Matching.TransferAsset({asset: IAsset(cashAsset), subId: 0, amount: 1e18, fromAcc: aliceAcc, toAcc: aliceAcc});
-=======
     matching.registerSessionKey(bob, block.timestamp + 1 days);
     vm.stopPrank();
 
@@ -214,7 +167,6 @@
     bytes32 assetHash = matching.getAssetHash(IAsset(cashAsset), 0);
     Matching.TransferAsset memory transfer =
       Matching.TransferAsset({amount: 1e18, fromAcc: aliceAcc, toAcc: aliceAcc, assetHash: assetHash});
->>>>>>> 403e91b7
 
     bytes32 transferHash = matching.getTransferHash(transfer);
     bytes memory signature = _sign(transferHash, bobKey);
@@ -233,14 +185,6 @@
   function testSessionKeyDifferentTransfer() public {
     // Register session key first
     vm.startPrank(alice);
-<<<<<<< HEAD
-    matching.registerSessionKey(aliceAcc, bob, block.timestamp + 1 days);
-    vm.stopPrank();
-
-    // Create transfer request
-    Matching.TransferAsset memory transfer =
-      Matching.TransferAsset({asset: IAsset(cashAsset), subId: 0, amount: 1e18, fromAcc: aliceAcc, toAcc: aliceAcc});
-=======
     matching.registerSessionKey(bob, block.timestamp + 1 days);
     vm.stopPrank();
 
@@ -248,7 +192,6 @@
     bytes32 assetHash = matching.getAssetHash(IAsset(cashAsset), 0);
     Matching.TransferAsset memory transfer =
       Matching.TransferAsset({amount: 1e18, fromAcc: aliceAcc, toAcc: aliceAcc, assetHash: assetHash});
->>>>>>> 403e91b7
 
     bytes32 transferHash = matching.getTransferHash(transfer);
     bytes memory signature = _sign(transferHash, bobKey);
@@ -258,11 +201,7 @@
     assertEq(isValid, true);
 
     Matching.TransferAsset memory transfer2 =
-<<<<<<< HEAD
-      Matching.TransferAsset({asset: IAsset(cashAsset), subId: 0, amount: 2e18, fromAcc: aliceAcc, toAcc: aliceAcc});
-=======
       Matching.TransferAsset({amount: 2e18, fromAcc: aliceAcc, toAcc: aliceAcc, assetHash: assetHash});
->>>>>>> 403e91b7
 
     bytes32 transferHash2 = matching.getTransferHash(transfer2);
     bytes memory signature2 = _sign(transferHash2, bobKey);
@@ -272,22 +211,6 @@
     assertEq(isValid, false);
   }
 
-<<<<<<< HEAD
-  // Mint new account with owner as alice but session key from bob
-  function testMintAccountSignature() public {
-    Matching.MintAccount memory newAccount =
-      Matching.MintAccount({owner: alice, manager: address(manager), keyExpiry: block.timestamp + 1 weeks});
-    bytes32 newAccountHash = matching.getMintAccountHash(newAccount);
-    bytes memory signature = _sign(newAccountHash, bobKey);
-
-    // New account is minted
-    uint newId = matching.mintCLOBAccount(newAccount, signature);
-    assertEq(newId, 2);
-
-    // Session key active for 1 week
-    uint expiry = matching.permissions(bob, alice);
-    assertEq(expiry, block.timestamp + 1 weeks);
-=======
   // Try mint new account with owner as alice but session key from bob
   function testCannotMintAccountSignature() public {
     Matching.MintAccount memory newAccount = Matching.MintAccount({owner: alice, manager: address(manager)});
@@ -303,7 +226,6 @@
     // New account is minted
     vm.expectRevert(abi.encodeWithSelector(Matching.M_SessionKeyInvalid.selector, bob));
     matching.mintAccountAndTransfer(newAccount, transfer, IAsset(cashAsset), 0, signature);
->>>>>>> 403e91b7
   }
 
   // just for coverage for now
