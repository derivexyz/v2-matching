// SPDX-License-Identifier: UNLICENSED
pragma solidity ^0.8.13;

import "openzeppelin/utils/math/SafeCast.sol";
import "openzeppelin/utils/cryptography/EIP712.sol";
import "openzeppelin/utils/cryptography/SignatureChecker.sol";
import "lyra-utils/ownership/Owned.sol";
import "lyra-utils/decimals/DecimalMath.sol";

import "v2-core/src/interfaces/ICashAsset.sol";
import "v2-core/src/Accounts.sol";
import "v2-core/src/interfaces/IPerpAsset.sol";

import "forge-std/console2.sol";

/**
 * @title Matching
 * @author Lyra
 * @notice Matching contract that allows whitelisted addresses to submit trades for accounts.
 */
contract Matching is EIP712, Owned {
  using DecimalMath for uint;
  using DecimalMath for int;
  using SafeCast for uint;

  struct Match {
<<<<<<< HEAD
    uint baseAmount; // position size for perp
    uint quoteAmount; // market price for perp
    IAsset baseAsset; // baseAsset == perpAsset and quote == empty for perp
=======
    uint accountId1;
    uint accountId2;
    uint baseAmount;
    uint quoteAmount;
    IAsset baseAsset;
>>>>>>> 7255f29c
    IAsset quoteAsset;
    uint baseSubId;
    uint quoteSubId;
    uint tradeFee;
    bytes signature1;
    bytes signature2;
  }

  struct LimitOrder {
    bool isBid; // is long or short for perp
    uint accountId1;
    uint amount;
    uint limitPrice;
    uint expirationTime;
    uint maxFee;
    uint salt;
    bytes32 instrument;
  }

  struct VerifiedTrade {
    uint accountId1;
    uint accountId2;
    IAsset baseAsset;
    IAsset quoteAsset;
    uint baseSubId;
    uint quoteSubId;
<<<<<<< HEAD
    uint asset1Amount; // Position size for perps
    uint asset2Amount; // Delta paid for perps
    uint accountId1Fee;
    uint accountId2Fee;
=======
    uint asset1Amount;
    uint asset2Amount;
    uint tradeFee;
  }

  struct TransferAsset {
    IAsset asset;
    uint subId;
    uint amount;
    uint fromAcc;
    uint toAcc;
  }

  struct MintAccount {
    address owner;
    address manager;
    uint keyExpiry;
>>>>>>> 7255f29c
  }

  ///@dev Account Id which receives all fees paid
  uint public feeAccountId;

  ///@dev Cooldown a user must wait before withdrawing their account
  uint public cooldownSeconds;

  ///@dev Accounts contract address
  IAccounts public immutable accounts;

  ///@dev The cash asset used as quote and for paying fees
  address public cashAsset;

  ///@dev The perp asset 
  IPerpAsset public perpAsset;

  ///@dev Mapping of (address => isWhitelistedModule)
  mapping(address => bool) public isWhitelisted;

  ///@dev Mapping of accountId to address
  mapping(uint => address) public accountToOwner;

  ///@dev Mapping of signer address -> owner address -> expiry
  mapping(address => mapping(address => uint)) public permissions; // Allows other addresses to trade on behalf of others

  ///@dev Mapping to track fill amounts per order
  mapping(bytes32 => uint) public fillAmounts;

  ///@dev Mapping of accountId to signal withdraw
  mapping(address => uint) public withdrawCooldown;

  ///@dev Order fill typehash containing the limit order hash and trading pair hash, exluding the counterparty for the trade (accountId2)
  bytes32 public constant _LIMITORDER_TYPEHASH =
    keccak256("LimitOrder(bool,uint256,uint256,uint256,uint256,uint256,uint256,bytes32)");

  ///@dev Instrument typehash containing the two IAssets and subIds
  bytes32 public constant _INSTRUMENT_TYPEHASH = keccak256("address,address,uint256,uint256");

  ///@dev Transfer Asset typehash containing the asset and amount you want to transfer
  bytes32 public constant _TRANSFER_ASSET_TYPEHASH = keccak256("TransferAsset(address,uint256,uint256,uint256,uint256");

  ///@dev Mint account typehash containing desired owner address, manager and expiry of the signing address
  bytes32 public constant _MINT_ACCOUNT_TYPEHASH = keccak256("MintAccount(address,address,uint256");

  constructor(IAccounts _accounts, address _cashAsset, uint _feeAccountId, uint _cooldownSeconds)
    EIP712("Matching", "1.0")
  {
    accounts = _accounts;
    cashAsset = _cashAsset;
    feeAccountId = _feeAccountId;
    cooldownSeconds = _cooldownSeconds;
  }

  ////////////////////////////
  //  Onwer-only Functions  //
  ////////////////////////////

  /**
   * @notice set which address can submit trades
   */
  function setWhitelist(address toAllow, bool whitelisted) external onlyOwner {
    isWhitelisted[toAllow] = whitelisted;

    emit AddressWhitelisted(toAllow, whitelisted);
  }

  /**
   * @notice set the PerpAsset that is compatible for trading
   */
  function setPerpAsset(IPerpAsset _perpAsset) external onlyOwner {
    perpAsset = _perpAsset;

    emit PerpAssetSet(_perpAsset);
  }

  /////////////////////////////
  //  Whitelisted Functions  //
  /////////////////////////////

  /**
   * @notice Allows whitelisted addresses to submit trades
   * @param matches Array of Match structs containing the amounts and signatures for each trade
   * @param orders1 Array of LimitOrder structs
   * @param orders2 Array of LimitOrder structs
   */
  function submitTrades(Match[] calldata matches, LimitOrder[] calldata orders1, LimitOrder[] calldata orders2)
    external
    onlyWhitelisted
  {
    if (matches.length != orders1.length || orders1.length != orders2.length) {
      revert M_ArrayLengthMismatch(matches.length, orders1.length, orders2.length);
    }

    VerifiedTrade[] memory matchedOrders = new VerifiedTrade[](matches.length);
    for (uint i = 0; i < matches.length; i++) {
      matchedOrders[i] = _verifyTrade(matches[i], orders1[i], orders2[i]); // if one trade reverts everything reverts
    }

    _submitAssetTransfers(matchedOrders);
  }

  /**
   * @dev Batch transfers assets from one account to another.
   * Can only be called by an address that is currently whitelisted.
   *
   * @param transfer The details of the asset transfers to be made.
   * @param signature The signed messages from the owner or permissioned accounts.
   */
  // NOTE: currently you need to sign every transfer, looking into TransferAsset containing transfer[] that only need to sign once
  function submitTransfers(TransferAsset[] memory transfer, bytes[] memory signature) external onlyWhitelisted {
    if (transfer.length != signature.length) {
      revert M_ArrayLengthMismatch(transfer.length, signature.length, 0);
    }

    IAccounts.AssetTransfer[] memory transferBatch = new IAccounts.AssetTransfer[](transfer.length);
    for (uint i = 0; i < transfer.length; i++) {
      transferBatch[i] = _verifyTransferAsset(transfer[i], signature[i]);
    }

    accounts.submitTransfers(transferBatch, "");
  }

  /**
   * @notice Allows whitelisted addresses to force close an account with no cooldown delay.
   */
  function forceCloseCLOBAccount(uint accountId) external onlyWhitelisted {
    accounts.transferFrom(address(this), accountToOwner[accountId], accountId);
    delete accountToOwner[accountId];
  }

  //////////////////////////
  //  External Functions  //
  //////////////////////////

  /**
   * @notice Allows user to open an account by transferring their account NFT to this contract.
   * @dev User must approve contract first.
   * @param accountId The users' accountId
   */
  // todo do we want to allow users to open account or only approval -> OB opens account flow?
  function openCLOBAccount(uint accountId) external {
    accounts.transferFrom(msg.sender, address(this), accountId);
    accountToOwner[accountId] = msg.sender;
  }

  /**
   * @notice Allows signature to create new subAccount and open a CLOB account.
   * @dev Registers the public address associated with the signature to the new account.
   */
  function mintCLOBAccount(MintAccount memory newAccount, bytes memory signature) external returns (uint newId) {
    address toAllow = _recoverAddress(_getMintAccountHash(newAccount), signature);
    return _mintCLOBAccount(newAccount, toAllow);
  }

  /**
   * @notice Allows signature to create new subAccount, open a CLOB account, and transfer asset.
   * @dev Signature should have signed the transfer.
   */
  // todo signing a transfer to the new account which doesnt exist yet...
  function mintAccountAndTransfer(MintAccount memory newAccount, TransferAsset memory transfer, bytes memory signature)
    external
    returns (uint newId)
  {
    address toAllow = _recoverAddress(_getTransferHash(transfer), signature);
    newId = _mintCLOBAccount(newAccount, toAllow);

    IAccounts.AssetTransfer memory assetTransfer = _verifyTransferAsset(transfer, signature);
    accounts.submitTransfer(assetTransfer, "");
  }

  /**
   * @notice Allows user to close their account by transferring their account NFT back.
   * @dev User must have previously called `requestWithdraw()` and waited for the cooldown to elapse.
   * @param accountId The users' accountId
   */
  function closeCLOBAccount(uint accountId) external {
    if (accountToOwner[accountId] != msg.sender) revert M_NotOwnerAddress(msg.sender, accountToOwner[accountId]);
    if (withdrawCooldown[msg.sender] + (cooldownSeconds) > block.timestamp) {
      revert M_CooldownNotElapsed(withdrawCooldown[msg.sender] + (cooldownSeconds) - block.timestamp);
    }

    accounts.transferFrom(address(this), msg.sender, accountId);
    withdrawCooldown[msg.sender] = 0;
    delete accountToOwner[accountId];
  }

  /**
   * @notice Activates the cooldown period to withdraw account and freezes account from trading.
   */
  function requestWithdraw(uint accountId) external {
    if (accountToOwner[accountId] != msg.sender) revert M_NotOwnerAddress(msg.sender, accountToOwner[accountId]);
    withdrawCooldown[msg.sender] = block.timestamp;
    emit Cooldown(msg.sender);
  }

  /**
   * @notice Allows owner to register the public address associated with their session key to their accountId.
   * @dev Registered address gains owner address permission to the subAccount until expiry.
   * @param expiry When the access to the owner address expires
   */
  function registerSessionKey(uint accountId, address toAllow, uint expiry) external {
    if (msg.sender != accountToOwner[accountId]) revert M_NotOwnerAddress(msg.sender, accountToOwner[accountId]);
    permissions[toAllow][accountToOwner[accountId]] = expiry;
  }

  function withdrawCash(TransferAsset memory transfer, bytes memory signature) external {
    // Verify signatures
    bytes32 transferHash = _getTransferHash(transfer);
    if (!_verifySignature(transfer.fromAcc, transferHash, signature)) {
      revert M_InvalidSignature(accountToOwner[transfer.fromAcc]);
    }

    ICashAsset(cashAsset).withdraw(transfer.fromAcc, transfer.amount, accountToOwner[transfer.fromAcc]);
  }

  //////////////////////////
  //  Internal Functions  //
  //////////////////////////

  /**
   * @notice Allows whitelisted addresses to submit trades.
   * @param matchDetails Contains the details of the order match.
   * @param order1 Contains the details of one side of the order.
   * @param order2 Contains the details of the other side of the order.
   *
   * @return matchedOrder Returns details of the trade to be executed.
   */
  function _verifyTrade(Match memory matchDetails, LimitOrder memory order1, LimitOrder memory order2)
    internal
    returns (VerifiedTrade memory matchedOrder)
  {
    // Verify trading pair and user signatures
    _verifyTradeSignatures(order1, order2, matchDetails);

    // Validate parameters for both orders
    _validateOrderParams(order1);
    _validateOrderParams(order2);

    // Validate order match details
    _validateOrderMatch(order1, order2, matchDetails);

    // Check if it is a perp or option trade
    bool isPerpTrade = _isPerpTrade(matchDetails.baseAsset, matchDetails.quoteAsset);

    // todo if perp validateLimitPrice flow slightly different 
    if (isPerpTrade) {
    _validatePerpLimitPrice(order1.isBid, order1.limitPrice, matchDetails.quoteAmount);
    _validatePerpLimitPrice(order2.isBid, order2.limitPrice, matchDetails.quoteAmount);
    } else {
    // Verify the calculated price is within the limit price
    _validateOptionLimitPrice(order1.isBid, order1.limitPrice, matchDetails.baseAmount, matchDetails.quoteAmount);
    _validateOptionLimitPrice(order2.isBid, order2.limitPrice, matchDetails.baseAmount, matchDetails.quoteAmount);

    }

    // Verify and update fill amounts for both orders
    _verifyAndUpdateFillAllowance(
      order1.amount,
      order2.amount,
      matchDetails.baseAmount,
      matchDetails.quoteAmount,
      _getOrderHash(order1),
      _getOrderHash(order2)
    );

    // Once all parameters are verified and validated we return the order details to be executed
    return VerifiedTrade({
      accountId1: matchDetails.accountId1,
      accountId2: matchDetails.accountId2,
      baseAsset: matchDetails.baseAsset,
      quoteAsset: matchDetails.quoteAsset,
      baseSubId: matchDetails.baseSubId,
      quoteSubId: matchDetails.quoteSubId,
      asset1Amount: matchDetails.baseAmount,
      asset2Amount: matchDetails.quoteAmount,
      tradeFee: matchDetails.tradeFee
    });
  }

  /**
   * @dev Verifies the transfer of an asset from one account to another.
   * Can only be called by an address that is currently whitelisted.
   *
   * @param transfer The details of the asset transfer to be made.
   * @param signature The signed message from the owner account.
   */
  function _verifyTransferAsset(TransferAsset memory transfer, bytes memory signature)
    internal
    view
    returns (IAccounts.AssetTransfer memory verifiedTransfer)
  {
    // Verify signature is signed by the account owner or permitted address
    bytes32 transferHash = _getTransferHash(transfer);
    if (!_verifySignature(transfer.fromAcc, transferHash, signature)) {
      revert M_InvalidSignature(accountToOwner[transfer.fromAcc]);
    }

    // If the address is not owner ensure permission has not expired for the 'toAcc'
    address sessionKeyAddress = _recoverAddress(transferHash, signature);

    if (sessionKeyAddress != accountToOwner[transfer.toAcc]) {
      if (permissions[sessionKeyAddress][accountToOwner[transfer.toAcc]] < block.timestamp) {
        revert M_SessionKeyInvalid(sessionKeyAddress);
      }
    }

    return IAccounts.AssetTransfer({
      fromAcc: transfer.fromAcc,
      toAcc: transfer.toAcc,
      asset: transfer.asset,
      subId: transfer.subId,
      amount: transfer.amount.toInt256(),
      assetData: bytes32(0)
    });
  }

  function _verifyTradeSignatures(LimitOrder memory order1, LimitOrder memory order2, Match memory matchDetails)
    internal
    view
  {
    // Verify trading pair
    bytes32 instrument = _getInstrumentHash(
      matchDetails.baseAsset, matchDetails.quoteAsset, matchDetails.baseSubId, matchDetails.quoteSubId
    );
    if (order1.instrument != instrument) revert M_InvalidTradingPair(order1.instrument, instrument);
    if (order2.instrument != instrument) revert M_InvalidTradingPair(order2.instrument, instrument);

    bytes32 order1Hash = _getOrderHash(order1);
    bytes32 order2Hash = _getOrderHash(order2);

    // Verify signatures
    if (!_verifySignature(order1.accountId1, order1Hash, matchDetails.signature1)) {
      revert M_InvalidSignature(accountToOwner[order1.accountId1]);
    }
    if (!_verifySignature(order2.accountId1, order2Hash, matchDetails.signature2)) {
      revert M_InvalidSignature(accountToOwner[order2.accountId1]);
    }
  }

  function _validateOrderMatch(LimitOrder memory order1, LimitOrder memory order2, Match memory matchDetails)
    internal
    view
  {
    // Ensure the accountId and taker are different accounts
    if (matchDetails.accountId1 == matchDetails.accountId2) revert M_CannotTradeToSelf(matchDetails.accountId1);

    // Ensure the accountId and taker accounts are not frozen
    if (withdrawCooldown[accountToOwner[matchDetails.accountId1]] != 0) {
      revert M_AccountFrozen(accountToOwner[matchDetails.accountId1]);
    }
    if (withdrawCooldown[accountToOwner[matchDetails.accountId2]] != 0) {
      revert M_AccountFrozen(accountToOwner[matchDetails.accountId2]);
    }

    // Check trade fee < maxFee
    if (matchDetails.tradeFee > order1.maxFee) revert M_TradeFeeExceedsMaxFee(matchDetails.tradeFee, order1.maxFee);
    if (matchDetails.tradeFee > order2.maxFee) revert M_TradeFeeExceedsMaxFee(matchDetails.tradeFee, order2.maxFee);

    // Check for zero trade amount
    if (matchDetails.baseAmount == 0 && matchDetails.quoteAmount == 0) {
      revert M_ZeroAmountToTrade();
    }

    // Verify that the two assets are unique
    if (order1.isBid == order2.isBid) revert M_TradingSameSide();
    if (matchDetails.baseAsset == matchDetails.quoteAsset) {
      revert M_CannotTradeSameAsset(matchDetails.baseAsset, matchDetails.quoteAsset);
    }
  }

  function _validateOrderParams(LimitOrder memory order) internal view {
    // Ensure some amount is traded
    if (order.amount == 0) revert M_ZeroAmountToTrade();

    // Ensure order has not expired
    if (block.timestamp > order.expirationTime) revert M_OrderExpired(block.timestamp, order.expirationTime);
  }

  function _verifyAndUpdateFillAllowance(
    uint order1Amount,
    uint order2Amount,
    uint baseAmount,
    uint quoteAmount,
    bytes32 order1Hash,
    bytes32 order2Hash
  ) internal {
    // Ensure the orders have not been completely filled yet
    uint remainingAmount1 = order1Amount - fillAmounts[order1Hash];
    uint remainingAmount2 = order2Amount - fillAmounts[order2Hash];

    if (remainingAmount1 < baseAmount) {
      revert M_InsufficientFillAmount(1, remainingAmount1, baseAmount);
    }
    if (remainingAmount2 < quoteAmount) {
      revert M_InsufficientFillAmount(2, remainingAmount2, quoteAmount);
    }

    // Update the filled amounts for the orders
    fillAmounts[order1Hash] += baseAmount;
    fillAmounts[order2Hash] += quoteAmount;
  }

  function _validateOptionLimitPrice(bool isBid, uint limitPrice, uint baseAmount, uint quoteAmount) internal pure {
    uint calculatedPrice = baseAmount.divideDecimal(quoteAmount);
    // If you want to buy but the price is above your limit
    if (isBid && calculatedPrice > limitPrice) {
      revert M_BidPriceAboveLimit(limitPrice, calculatedPrice);
    } else if (!isBid && calculatedPrice < limitPrice) {
      // If you are selling but the price is below your limit
      revert M_AskPriceBelowLimit(limitPrice, calculatedPrice);
    }
  }

<<<<<<< HEAD
  function _validatePerpLimitPrice(bool isLong, uint limitPrice, uint marketPrice) internal pure {
    // If you want to long but the price is above your limit
    if (isLong && marketPrice > limitPrice) {
      revert M_BidPriceAboveLimit(limitPrice, marketPrice);
    } else if (!isLong && marketPrice < limitPrice) {
      // If you want to short but the price is below your limit
      revert M_AskPriceBelowLimit(limitPrice, marketPrice);
    }
  }

  function _calculatePerpDelta(uint marketPrice, uint positionSize) internal returns (int delta) {
    int index = perpAsset.getSpot(); // function will be implemented soon
    delta = (marketPrice.toInt256() - index).multiplyDecimal(positionSize);

  }

  function _submitAssetTransfers(VerifiedOrder[] memory orders) internal {
=======
  function _submitAssetTransfers(VerifiedTrade[] memory orders) internal {
>>>>>>> 7255f29c
    IAccounts.AssetTransfer[] memory transferBatch = new IAccounts.AssetTransfer[](orders.length * 4);

    for (uint i = 0; i < orders.length; i++) {
      // Transfer assets between the two accounts
      transferBatch[i] = IAccounts.AssetTransfer({
        fromAcc: orders[i].accountId1,
        toAcc: orders[i].accountId2,
        asset: orders[i].baseAsset,
        subId: orders[i].baseSubId,
        amount: orders[i].asset1Amount.toInt256(),
        assetData: bytes32(0)
      });

      transferBatch[i + 1] = IAccounts.AssetTransfer({
        fromAcc: orders[i].accountId2,
        toAcc: orders[i].accountId1,
        asset: orders[i].quoteAsset,
        subId: orders[i].quoteSubId,
        amount: orders[i].asset2Amount.toInt256(),
        assetData: bytes32(0)
      });

      // Charge fee from both accounts to the feeAccount
      transferBatch[i + 2] = IAccounts.AssetTransfer({
        fromAcc: orders[i].accountId1,
        toAcc: feeAccountId,
        asset: IAsset(cashAsset),
        subId: 0,
        amount: orders[i].tradeFee.toInt256(),
        assetData: bytes32(0)
      });

      transferBatch[i + 3] = IAccounts.AssetTransfer({
        fromAcc: orders[i].accountId2,
        toAcc: feeAccountId,
        asset: IAsset(cashAsset),
        subId: 0,
        amount: orders[i].tradeFee.toInt256(),
        assetData: bytes32(0)
      });
    }

    accounts.submitTransfers(transferBatch, ""); // todo fill with oracle data
  }

<<<<<<< HEAD
  function _isPerpTrade(address baseAsset, address quoteAsset) internal view returns (bool) {
    if (baseAsset == address(perpAsset) && quoteAsset == address(0)) return true;
    return false;
  }

  function _verifySignature(uint accountId, bytes32 orderHash, bytes memory signature) internal view returns (bool) {
    return SignatureChecker.isValidSignatureNow(accountToOwner[accountId], _hashTypedDataV4(orderHash), signature);
=======
  // Verify signature against owner address or permissioned address
  function _verifySignature(uint accountId, bytes32 structuredHash, bytes memory signature)
    internal
    view
    returns (bool)
  {
    if (
      SignatureChecker.isValidSignatureNow(accountToOwner[accountId], _hashTypedDataV4(structuredHash), signature)
        == true
    ) {
      return true;
    } else {
      address signer = _recoverAddress(structuredHash, signature);
      if (permissions[signer][accountToOwner[accountId]] > block.timestamp) {
        return true;
      }
      return false;
    }
  }

  function _mintCLOBAccount(MintAccount memory newAccount, address toAllow) internal returns (uint newId) {
    newId = accounts.createAccount(newAccount.owner, IManager(newAccount.manager));
    accountToOwner[newId] = newAccount.owner;

    permissions[toAllow][accountToOwner[newId]] = newAccount.keyExpiry;
>>>>>>> 7255f29c
  }

  function _getInstrumentHash(IAsset baseAsset, IAsset quoteAsset, uint baseSubId, uint quoteSubId)
    internal
    pure
    returns (bytes32)
  {
    return keccak256(abi.encode(_INSTRUMENT_TYPEHASH, baseAsset, quoteAsset, baseSubId, quoteSubId));
  }

  function _getOrderHash(LimitOrder memory order) internal pure returns (bytes32) {
    return keccak256(
      abi.encode(
        _LIMITORDER_TYPEHASH,
        order.isBid,
        order.accountId1,
        order.amount,
        order.limitPrice,
        order.expirationTime,
        order.maxFee,
        order.salt,
        order.instrument
      )
    );
  }

  function _getTransferHash(TransferAsset memory transfer) internal pure returns (bytes32) {
    return keccak256(
      abi.encode(
        _TRANSFER_ASSET_TYPEHASH,
        address(transfer.asset),
        transfer.subId,
        transfer.amount,
        transfer.fromAcc,
        transfer.toAcc
      )
    );
  }

  function _getMintAccountHash(MintAccount memory newAccount) internal pure returns (bytes32) {
    return keccak256(abi.encode(_MINT_ACCOUNT_TYPEHASH, newAccount.owner, newAccount.manager, newAccount.keyExpiry));
  }

  function _recoverAddress(bytes32 hash, bytes memory signature) internal view returns (address) {
    (address recovered,) = ECDSA.tryRecover(_hashTypedDataV4(hash), signature);
    return recovered;
  }

  //////////
  // View //
  //////////

  /**
   * @dev get domain separator for signing
   */
  function domainSeparator() external view returns (bytes32) {
    return _domainSeparatorV4();
  }

  function getOrderHash(LimitOrder calldata order) external pure returns (bytes32) {
    return _getOrderHash(order);
  }

  function getTransferHash(TransferAsset calldata transfer) external pure returns (bytes32) {
    return _getTransferHash(transfer);
  }

  function getMintAccountHash(MintAccount calldata newAccount) external pure returns (bytes32) {
    return _getMintAccountHash(newAccount);
  }

  function getInstrument(IAsset baseAsset, IAsset quoteAsset, uint baseSubId, uint quoteSubId)
    external
    pure
    returns (bytes32)
  {
    return _getInstrumentHash(baseAsset, quoteAsset, baseSubId, quoteSubId);
  }

  function verifySignature(uint accountId, bytes32 orderHash, bytes memory signature) external view returns (bool) {
    return _verifySignature(accountId, orderHash, signature);
  }

  /////////////////
  //  Modifiers  //
  /////////////////

  modifier onlyWhitelisted() {
    if (!isWhitelisted[msg.sender]) revert M_NotWhitelisted();
    _;
  }

  ////////////
  // Events //
  ////////////

  /**
   * @dev Emitted when an address is added to / remove from the whitelist
   */
  event AddressWhitelisted(address user, bool isWhitelisted);
  
  /**
   * @dev Emitted when the perp asset is set
   */
  event PerpAssetSet(IPerpAsset perpAsset);

  /**
   * @dev Emitted when a trade is executed
   */
  event Trade(bytes32 indexed OrderParams, uint fillAmount);

  /**
   * @dev Emitted when a user's account is frozen or unfrozen
   */
  event AccountFrozen(address account, bool isFrozen);

  /**
   * @dev Emitted when the base fee rate is updated for an asset
   */
  event FeeRateUpdated(IAsset asset, uint newFeeRate);

  /**
   * @dev Emitted when a user requests withdrawal and begins the cooldown
   */
  event Cooldown(address user);

  ////////////
  // Errors //
  ////////////

  error M_InvalidSignature(address signer);
  error M_InvalidTradingPair(bytes32 suppliedHash, bytes32 matchHash);
  error M_NotWhitelisted();
  error M_NotOwnerAddress(address sender, address owner);
  error M_InvalidAccountOwner(address accountIdOwner, address inputOwner);
  error M_AccountFrozen(address owner);
  error M_CannotTradeToSelf(uint accountId);
  error M_InsufficientFillAmount(uint orderNumber, uint remainingFill, uint requestedFill);
  error M_OrderExpired(uint blockTimestamp, uint expirationTime);
  error M_ZeroAmountToTrade();
  error M_TradingSameSide();
  error M_ArrayLengthMismatch(uint length1, uint length2, uint length3);
  error M_AskPriceBelowLimit(uint limitPrice, uint calculatedPrice);
  error M_BidPriceAboveLimit(uint limitPrice, uint calculatedPrice);
  error M_CannotTradeSameAsset(IAsset baseAsset, IAsset quoteAsset);
  error M_TradeFeeExceedsMaxFee(uint tradeFee, uint maxFee);
  error M_CooldownNotElapsed(uint secondsLeft);
  error M_SessionKeyInvalid(address sessionKeyPublicAddress);
}<|MERGE_RESOLUTION|>--- conflicted
+++ resolved
@@ -24,20 +24,14 @@
   using SafeCast for uint;
 
   struct Match {
-<<<<<<< HEAD
-    uint baseAmount; // position size for perp
-    uint quoteAmount; // market price for perp
-    IAsset baseAsset; // baseAsset == perpAsset and quote == empty for perp
-=======
     uint accountId1;
     uint accountId2;
-    uint baseAmount;
-    uint quoteAmount;
-    IAsset baseAsset;
->>>>>>> 7255f29c
+    IAsset baseAsset; // baseAsset == perpAsset and quote == empty for perp
     IAsset quoteAsset;
     uint baseSubId;
     uint quoteSubId;
+    uint baseAmount; // position size for perp
+    uint quoteAmount; // market price for perp
     uint tradeFee;
     bytes signature1;
     bytes signature2;
@@ -61,14 +55,8 @@
     IAsset quoteAsset;
     uint baseSubId;
     uint quoteSubId;
-<<<<<<< HEAD
     uint asset1Amount; // Position size for perps
     uint asset2Amount; // Delta paid for perps
-    uint accountId1Fee;
-    uint accountId2Fee;
-=======
-    uint asset1Amount;
-    uint asset2Amount;
     uint tradeFee;
   }
 
@@ -84,7 +72,6 @@
     address owner;
     address manager;
     uint keyExpiry;
->>>>>>> 7255f29c
   }
 
   ///@dev Account Id which receives all fees paid
@@ -328,7 +315,7 @@
     _validateOrderMatch(order1, order2, matchDetails);
 
     // Check if it is a perp or option trade
-    bool isPerpTrade = _isPerpTrade(matchDetails.baseAsset, matchDetails.quoteAsset);
+    bool isPerpTrade = _isPerpTrade(address(matchDetails.baseAsset), address(matchDetails.quoteAsset));
 
     // todo if perp validateLimitPrice flow slightly different 
     if (isPerpTrade) {
@@ -499,7 +486,6 @@
     }
   }
 
-<<<<<<< HEAD
   function _validatePerpLimitPrice(bool isLong, uint limitPrice, uint marketPrice) internal pure {
     // If you want to long but the price is above your limit
     if (isLong && marketPrice > limitPrice) {
@@ -510,16 +496,17 @@
     }
   }
 
+  // Difference between the perp Asset index price and the market price
   function _calculatePerpDelta(uint marketPrice, uint positionSize) internal returns (int delta) {
-    int index = perpAsset.getSpot(); // function will be implemented soon
-    delta = (marketPrice.toInt256() - index).multiplyDecimal(positionSize);
-
-  }
-
-  function _submitAssetTransfers(VerifiedOrder[] memory orders) internal {
-=======
+    // int index = perpAsset.getIndexPriceSpot(); // implemented in proto1/sprint7
+    int index = 1800e18;
+
+    // if ()
+    // delta = (marketPrice.toInt256() - index).multiplyDecimal(positionSize);
+
+  }
+
   function _submitAssetTransfers(VerifiedTrade[] memory orders) internal {
->>>>>>> 7255f29c
     IAccounts.AssetTransfer[] memory transferBatch = new IAccounts.AssetTransfer[](orders.length * 4);
 
     for (uint i = 0; i < orders.length; i++) {
@@ -565,15 +552,11 @@
     accounts.submitTransfers(transferBatch, ""); // todo fill with oracle data
   }
 
-<<<<<<< HEAD
   function _isPerpTrade(address baseAsset, address quoteAsset) internal view returns (bool) {
     if (baseAsset == address(perpAsset) && quoteAsset == address(0)) return true;
     return false;
   }
 
-  function _verifySignature(uint accountId, bytes32 orderHash, bytes memory signature) internal view returns (bool) {
-    return SignatureChecker.isValidSignatureNow(accountToOwner[accountId], _hashTypedDataV4(orderHash), signature);
-=======
   // Verify signature against owner address or permissioned address
   function _verifySignature(uint accountId, bytes32 structuredHash, bytes memory signature)
     internal
@@ -599,7 +582,6 @@
     accountToOwner[newId] = newAccount.owner;
 
     permissions[toAllow][accountToOwner[newId]] = newAccount.keyExpiry;
->>>>>>> 7255f29c
   }
 
   function _getInstrumentHash(IAsset baseAsset, IAsset quoteAsset, uint baseSubId, uint quoteSubId)
