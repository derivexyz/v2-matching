--- conflicted
+++ resolved
@@ -38,10 +38,6 @@
   struct LimitOrder {
     bool isBid;
     uint accountId1;
-<<<<<<< HEAD
-    uint accountId2;
-=======
->>>>>>> b75d0c34
     uint amount; // For bids, amount is baseAsset. For asks, amount is quoteAsset
     uint limitPrice;
     uint expirationTime;
@@ -50,11 +46,7 @@
     bytes32 tradingPair;
   }
 
-<<<<<<< HEAD
-  struct VerifiedOrder {
-=======
   struct VerifiedTrade {
->>>>>>> b75d0c34
     uint accountId1;
     uint accountId2;
     IAsset baseAsset;
@@ -63,23 +55,15 @@
     uint quoteSubId;
     uint asset1Amount;
     uint asset2Amount;
-<<<<<<< HEAD
-    uint accountId1Fee;
-    uint accountId2Fee;
-=======
     uint tradeFee;
->>>>>>> b75d0c34
   }
 
   ///@dev Account Id which receives all fees paid
   uint public feeAccountId;
 
-<<<<<<< HEAD
   ///@dev Cooldown a user must wait before withdrawing their account
   uint public cooldownSeconds;
 
-=======
->>>>>>> b75d0c34
   ///@dev Accounts contract address
   IAccounts public immutable accounts;
 
@@ -100,16 +84,11 @@
 
   ///@dev Order fill typehash containing the limit order hash and trading pair hash, exluding the counterparty for the trade (accountId2)
   bytes32 public constant _LIMITORDER_TYPEHASH =
-<<<<<<< HEAD
-    keccak256("LimitOrder(bool,uint256,uint256,uint256,uint256,uint256,uint256,uint256,bytes32)");
-=======
     keccak256("LimitOrder(bool,uint256,uint256,uint256,uint256,uint256,uint256,bytes32)");
->>>>>>> b75d0c34
 
   ///@dev Trading pair typehash containing the two IAssets and subIds
   bytes32 public constant _TRADING_PAIR_TYPEHASH = keccak256("address,address,uint256,uint256");
 
-<<<<<<< HEAD
   constructor(IAccounts _accounts, IAsset _cashAsset, uint _feeAccountId, uint _cooldownSeconds)
     EIP712("Matching", "1.0")
   {
@@ -117,12 +96,6 @@
     cashAsset = _cashAsset;
     feeAccountId = _feeAccountId;
     cooldownSeconds = _cooldownSeconds;
-=======
-  constructor(IAccounts _accounts, IAsset _cashAsset, uint _feeAccountId) EIP712("Matching", "1.0") {
-    accounts = _accounts;
-    cashAsset = _cashAsset;
-    feeAccountId = _feeAccountId;
->>>>>>> b75d0c34
   }
 
   ////////////////////////////
@@ -164,7 +137,6 @@
     _submitAssetTransfers(matchedOrders);
   }
 
-<<<<<<< HEAD
   /**
    * @dev Transfers a specific amount of an asset from one account to another.
    * Can only be called by an address that is currently whitelisted.
@@ -188,8 +160,6 @@
     accounts.submitTransfer(transferData, "");
   }
 
-=======
->>>>>>> b75d0c34
   //////////////////////////
   //  External Functions  //
   //////////////////////////
@@ -226,17 +196,10 @@
   /**
    * @notice Activates the cooldown period to withdraw account and freezes account from trading
    */
-<<<<<<< HEAD
   function requestWithdraw(uint accountId) external {
     if (accountToOwner[accountId] != msg.sender) revert M_NotOwnerAddress(msg.sender, accountToOwner[accountId]);
     withdrawCooldown[msg.sender] = block.timestamp;
     emit Cooldown(msg.sender);
-=======
-  function freezeAccount(bool freeze) external {
-    // todo add signal for withdrawal with time delay
-    isFrozen[msg.sender] = freeze;
-    emit AccountFrozen(msg.sender, freeze);
->>>>>>> b75d0c34
   }
 
   //////////////////////////
@@ -251,11 +214,7 @@
    *
    * @return matchedOrder Returns details of the trade to be executed.
    */
-<<<<<<< HEAD
-  function _trade(Match memory matchDetails, LimitOrder memory order1, LimitOrder memory order2)
-=======
   function _verifyTrade(Match memory matchDetails, LimitOrder memory order1, LimitOrder memory order2)
->>>>>>> b75d0c34
     internal
     returns (VerifiedTrade memory matchedOrder)
   {
@@ -280,27 +239,16 @@
     );
 
     // Once all parameters are verified and validated we return the order details to be executed
-<<<<<<< HEAD
-    return VerifiedOrder({
-      accountId1: order1.accountId1,
-      accountId2: order1.accountId2,
-=======
     return VerifiedTrade({
       accountId1: matchDetails.accountId1,
       accountId2: matchDetails.accountId2,
->>>>>>> b75d0c34
       baseAsset: matchDetails.baseAsset,
       quoteAsset: matchDetails.quoteAsset,
       baseSubId: matchDetails.baseSubId,
       quoteSubId: matchDetails.quoteSubId,
       asset1Amount: matchDetails.baseAmount,
       asset2Amount: matchDetails.quoteAmount,
-<<<<<<< HEAD
-      accountId1Fee: matchDetails.tradeFee,
-      accountId2Fee: matchDetails.tradeFee
-=======
       tradeFee: matchDetails.tradeFee
->>>>>>> b75d0c34
     });
   }
 
@@ -329,37 +277,22 @@
 
   function _validateOrderMatch(LimitOrder memory order1, LimitOrder memory order2, Match memory matchDetails)
     internal
-<<<<<<< HEAD
-    pure
-  {
-=======
     view
   {
     // Ensure the accountId and taker are different accounts
     if (matchDetails.accountId1 == matchDetails.accountId2) revert M_CannotTradeToSelf(matchDetails.accountId1);
 
-    // Ensure the accountId and taker accounts are not frozen
-    if (isFrozen[accountToOwner[matchDetails.accountId1]]) {
-      revert M_AccountFrozen(accountToOwner[matchDetails.accountId1]);
-    }
-    if (isFrozen[accountToOwner[matchDetails.accountId2]]) {
-      revert M_AccountFrozen(accountToOwner[matchDetails.accountId2]);
-    }
-
->>>>>>> b75d0c34
+// Ensure the accountId and taker accounts are not frozen
+    if (withdrawCooldown[accountToOwner[matchDetails.accountId1]] != 0) revert M_AccountFrozen(accountToOwner[matchDetails.accountId1]);
+    if (withdrawCooldown[accountToOwner[matchDetails.accountId2]] != 0) revert M_AccountFrozen(accountToOwner[matchDetails.accountId2]);
+
     // Check trade fee < maxFee
     if (matchDetails.tradeFee > order1.maxFee) revert M_TradeFeeExceedsMaxFee(matchDetails.tradeFee, order1.maxFee);
     if (matchDetails.tradeFee > order2.maxFee) revert M_TradeFeeExceedsMaxFee(matchDetails.tradeFee, order2.maxFee);
 
     // Check for zero trade amount
-<<<<<<< HEAD
-    if (matchDetails.baseAmount == 0 && matchDetails.baseAmount == matchDetails.quoteAmount) {
+    if (matchDetails.baseAmount == 0 && matchDetails.quoteAmount == 0) {
       revert M_ZeroAmountToTrade();
-    }
-
-    // Ensure the trade is from one accountId to another accountId
-    if (order1.accountId1 != order2.accountId2 || order1.accountId2 != order2.accountId1) {
-      revert M_AccountIdsDoNotMatch(order1.accountId1, order2.accountId2, order1.accountId2, order2.accountId1);
     }
 
     // Verify that the two assets are unique
@@ -368,18 +301,6 @@
       revert M_CannotTradeSameAsset(matchDetails.baseAsset, matchDetails.quoteAsset);
     }
 
-=======
-    if (matchDetails.baseAmount == 0 && matchDetails.quoteAmount == 0) {
-      revert M_ZeroAmountToTrade();
-    }
-
-    // Verify that the two assets are unique
-    if (order1.isBid == order2.isBid) revert M_TradingSameSide();
-    if (matchDetails.baseAsset == matchDetails.quoteAsset) {
-      revert M_CannotTradeSameAsset(matchDetails.baseAsset, matchDetails.quoteAsset);
-    }
-
->>>>>>> b75d0c34
     // Verify the calculated price is within the limit price
     uint calculatedPrice = matchDetails.baseAmount.divideDecimal(matchDetails.quoteAmount);
     _checkLimitPrice(order1.isBid, order1.limitPrice, calculatedPrice);
@@ -387,16 +308,6 @@
   }
 
   function _validateOrderParams(LimitOrder memory order) internal view {
-<<<<<<< HEAD
-    // Ensure the accountId and taker are different accounts
-    if (order.accountId1 == order.accountId2) revert M_CannotTradeToSelf(order.accountId1);
-
-    // Ensure the accountId and taker accounts are not frozen
-    if (withdrawCooldown[accountToOwner[order.accountId1]] != 0) revert M_AccountFrozen(accountToOwner[order.accountId1]);
-    if (withdrawCooldown[accountToOwner[order.accountId2]] != 0) revert M_AccountFrozen(accountToOwner[order.accountId2]);
-
-=======
->>>>>>> b75d0c34
     // Ensure some amount is traded
     if (order.amount == 0) revert M_ZeroAmountToTrade();
 
@@ -418,17 +329,10 @@
 
     if (remainingAmount1 < baseAmount) {
       revert M_InsufficientFillAmount(1, remainingAmount1, baseAmount);
-<<<<<<< HEAD
     }
     if (remainingAmount2 < quoteAmount) {
       revert M_InsufficientFillAmount(2, remainingAmount2, quoteAmount);
     }
-=======
-    }
-    if (remainingAmount2 < quoteAmount) {
-      revert M_InsufficientFillAmount(2, remainingAmount2, quoteAmount);
-    }
->>>>>>> b75d0c34
 
     // Update the filled amounts for the orders
     fillAmounts[order1Hash] += baseAmount;
@@ -445,11 +349,7 @@
     }
   }
 
-<<<<<<< HEAD
-  function _submitAssetTransfers(VerifiedOrder[] memory orders) internal {
-=======
   function _submitAssetTransfers(VerifiedTrade[] memory orders) internal {
->>>>>>> b75d0c34
     IAccounts.AssetTransfer[] memory transferBatch = new IAccounts.AssetTransfer[](orders.length * 4);
 
     for (uint i = 0; i < orders.length; i++) {
@@ -478,11 +378,7 @@
         toAcc: feeAccountId,
         asset: cashAsset,
         subId: 0,
-<<<<<<< HEAD
-        amount: orders[i].accountId1Fee.toInt256(),
-=======
         amount: orders[i].tradeFee.toInt256(),
->>>>>>> b75d0c34
         assetData: bytes32(0)
       });
 
@@ -491,31 +387,18 @@
         toAcc: feeAccountId,
         asset: cashAsset,
         subId: 0,
-<<<<<<< HEAD
-        amount: orders[i].accountId2Fee.toInt256(),
-=======
         amount: orders[i].tradeFee.toInt256(),
->>>>>>> b75d0c34
         assetData: bytes32(0)
       });
     }
 
     accounts.submitTransfers(transferBatch, ""); // todo fill with oracle data
-<<<<<<< HEAD
   }
 
   function _verifySignature(uint accountId, bytes32 orderHash, bytes memory signature) internal view returns (bool) {
     return SignatureChecker.isValidSignatureNow(accountToOwner[accountId], _hashTypedDataV4(orderHash), signature);
   }
 
-=======
-  }
-
-  function _verifySignature(uint accountId, bytes32 orderHash, bytes memory signature) internal view returns (bool) {
-    return SignatureChecker.isValidSignatureNow(accountToOwner[accountId], _hashTypedDataV4(orderHash), signature);
-  }
-
->>>>>>> b75d0c34
   function _getTradingPairHash(IAsset baseAsset, IAsset quoteAsset, uint baseSubId, uint quoteSubId)
     internal
     pure
@@ -530,10 +413,6 @@
         _LIMITORDER_TYPEHASH,
         order.isBid,
         order.accountId1,
-<<<<<<< HEAD
-        0, // Order hash does not include the counterparty
-=======
->>>>>>> b75d0c34
         order.amount,
         order.limitPrice,
         order.expirationTime,
@@ -604,14 +483,11 @@
    */
   event FeeRateUpdated(IAsset asset, uint newFeeRate);
 
-<<<<<<< HEAD
   /**
    * @dev Emitted when a user requests withdrawal and begins the cooldown
    */
   event Cooldown(address user);
 
-=======
->>>>>>> b75d0c34
   ////////////
   // Errors //
   ////////////
@@ -630,11 +506,6 @@
   error M_AskPriceBelowLimit(uint limitPrice, uint calculatedPrice);
   error M_BidPriceAboveLimit(uint limitPrice, uint calculatedPrice);
   error M_CannotTradeSameAsset(IAsset baseAsset, IAsset quoteAsset);
-<<<<<<< HEAD
-  error M_AccountIdsDoNotMatch(uint order1fromId, uint order2toId, uint order1toId, uint order2fromId);
   error M_TradeFeeExceedsMaxFee(uint tradeFee, uint maxFee);
   error M_CooldownNotElapsed(uint secondsLeft);
-=======
-  error M_TradeFeeExceedsMaxFee(uint tradeFee, uint maxFee);
->>>>>>> b75d0c34
 }