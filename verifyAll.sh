#!/bin/bash

set -e

# TODO: doesnt handle libraries, must be manually added

markets=(
#  "ETH"
#  "BTC"
  "USDT"
  "SNX"
  "WSTETH"
  "SFP"
)

core_contracts=(
  "auction ./src/liquidation/DutchAuction.sol"
  "cash ./src/assets/CashAsset.sol"
  "dataSubmitter ./src/periphery/OracleDataSubmitter.sol"
  "optionSettlementHelper ./src/periphery/OptionSettlementHelper.sol"
  "perpSettlementHelper ./src/periphery/PerpSettlementHelper.sol"
  "rateModel ./src/assets/InterestRateModel.sol"
  "securityModule ./src/SecurityModule.sol"
  "srm ./src/risk-managers/StandardManager.sol"
  "srmViewer ./src/risk-managers/SRMPortfolioViewer.sol"
  "stableFeed ./src/feeds/LyraSpotFeed.sol"
  "subAccounts ./src/SubAccounts.sol"
)

market_contracts=(
  "base ./src/assets/WrappedERC20Asset.sol"
  "forwardFeed ./src/feeds/LyraForwardFeed.sol"
  "iapFeed ./src/feeds/LyraSpotDiffFeed.sol"
  "ibpFeed ./src/feeds/LyraSpotDiffFeed.sol"
  "option ./src/assets/OptionAsset.sol"
  "perp ./src/assets/PerpAsset.sol"
  "perpFeed ./src/feeds/LyraSpotDiffFeed.sol"
  "pmrm ./src/risk-managers/PMRM.sol"
  "pmrmLib ./src/risk-managers/PMRMLib.sol"
  "pmrmViewer ./src/risk-managers/BasePortfolioViewer.sol"
  "rateFeed ./src/feeds/LyraRateFeedStatic.sol"
  "spotFeed ./src/feeds/LyraSpotFeed.sol"
  "spotFeed ./src/feeds/SFPSpotFeed.sol"
  "volFeed ./src/feeds/LyraVolFeed.sol"
)


matching_contracts=(
  "auctionUtil ./src/periphery/LyraAuctionUtils.sol"
  "deposit ./src/modules/DepositModule.sol"
  "matching ./src/Matching.sol"
  "settlementUtil ./src/periphery/LyraSettlementUtils.sol"
  "subAccountCreator ./src/periphery/SubAccountCreator.sol"
  "trade ./src/modules/TradeModule.sol"
  "transfer ./src/modules/TransferModule.sol"
  "withdrawal ./src/modules/WithdrawalModule.sol"
  "liquidate ./src/modules/LiquidateModule.sol"
  "rfq ./src/modules/RfqModule.sol"
)


################
# V2 contracts #
################
chainId=901
explorer=https://explorerl2new-prod-testnet-0eakp60405.t.conduit.xyz/api
#chainId=957
#explorer="https://explorer.lyra.finance/api"
cd ./lib/v2-core

# Core
echo "Core"

# TODO: handle individual ERC20s nicer
<<<<<<< HEAD
#forge verify-contract --verifier blockscout --verifier-url "$explorer" "0xE4e6F3feeAD9C3714F3c9380F91CB56E04F7297E" "./src/l2/LyraERC20.sol:LyraERC20"


for tuple in "${core_contracts[@]}"; do
  name=$(echo "$tuple" | cut -d' ' -f1)
  filepath=$(echo "$tuple" | cut -d' ' -f2)
  filename=$(basename "$filepath")
  contract="${filename%.sol}"
  # shellcheck disable=SC2046
  address=$(cat ../../deployments/${chainId}/core.json | jq -r -c ".$name")
  echo "$address" "$name"
  forge verify-contract --verifier blockscout --verifier-url "$explorer" "${address}" "${filepath}:${contract}"
  # forge verify-contract "${address}" "${filepath}":"${contract}" --show-standard-json-input > ../../verification/"${name}".json
done

for market in "${markets[@]}"; do
  echo $market

  for tuple in "${market_contracts[@]}"; do
    name=$(echo "$tuple" | cut -d' ' -f1)
    filepath=$(echo "$tuple" | cut -d' ' -f2)
    filename=$(basename "$filepath")
    contract="${filename%.sol}"
    # shellcheck disable=SC2046
    address=$(cat ../../deployments/${chainId}/${market}.json | jq -r -c ".$name")
    if [[ "$address" == "" || "$address" = "null" ]]; then
      continue
    fi
    echo "$address" "$name"
    forge verify-contract --verifier blockscout --verifier-url "$explorer" "${address}" "${filepath}:${contract}"
    # forge verify-contract "${address}" "${filepath}":"${contract}" --show-standard-json-input > ../../verification/"${name}".json
  done
done

######################
# Matching contracts #
######################

cd ../..

echo "Matching"

for tuple in "${matching_contracts[@]}"; do
  name=$(echo "$tuple" | cut -d' ' -f1)
  filepath=$(echo "$tuple" | cut -d' ' -f2)
  filename=$(basename "$filepath")
  contract="${filename%.sol}"
  # shellcheck disable=SC2046
  address=$(cat ./deployments/${chainId}/matching.json | jq -r -c ".$name")
  echo "$address" "$name"
  forge verify-contract --verifier blockscout --verifier-url "$explorer" "${address}" "${filepath}:${contract}"
  # forge verify-contract "${address}" "${filepath}":"${contract}" --show-standard-json-input > ./verification/"${name}".json
done
=======
forge verify-contract --verifier blockscout --verifier-url "$explorer" "0x954bE1803546150bfd887c9ff70fd221F2F505d3" "./src/l2/LyraERC20.sol:LyraERC20"
forge verify-contract --verifier blockscout --verifier-url "$explorer" "0xE4e6F3feeAD9C3714F3c9380F91CB56E04F7297E" "./src/l2/LyraERC20.sol:LyraERC20"
forge verify-contract --verifier blockscout --verifier-url "$explorer" "0xdf77b286eDa539CCb6326e9eDB86aa69D83108a5" "./src/l2/LyraERC20.sol:LyraERC20"
forge verify-contract --verifier blockscout --verifier-url "$explorer" "0xB696F009e23B31F6a565E187604e43F5B030b241" "./src/l2/LyraERC20.sol:LyraERC20"
forge verify-contract --verifier blockscout --verifier-url "$explorer" "0xdf77b286eDa539CCb6326e9eDB86aa69D83108a5" "./src/l2/LyraERC20.sol:LyraERC20"
forge verify-contract --verifier blockscout --verifier-url "$explorer" "0xdf77b286eDa539CCb6326e9eDB86aa69D83108a5" "./src/l2/LyraERC20.sol:LyraERC20"
forge verify-contract --verifier blockscout --verifier-url "$explorer" "0xdf77b286eDa539CCb6326e9eDB86aa69D83108a5" "./src/l2/LyraERC20.sol:LyraERC20"
forge verify-contract --verifier blockscout --verifier-url "$explorer" "0xdf77b286eDa539CCb6326e9eDB86aa69D83108a5" "./src/l2/LyraERC20.sol:LyraERC20"
forge verify-contract --verifier blockscout --verifier-url "$explorer" "0xdf77b286eDa539CCb6326e9eDB86aa69D83108a5" "./src/l2/LyraERC20.sol:LyraERC20"
#
#
#for tuple in "${core_contracts[@]}"; do
#  name=$(echo "$tuple" | cut -d' ' -f1)
#  filepath=$(echo "$tuple" | cut -d' ' -f2)
#  filename=$(basename "$filepath")
#  contract="${filename%.sol}"
#  # shellcheck disable=SC2046
#  address=$(cat ../../deployments/${chainId}/core.json | jq -r -c ".$name")
#  echo "$address" "$name"
#  forge verify-contract --verifier blockscout --verifier-url "$explorer" "${address}" "${filepath}:${contract}"
#  # forge verify-contract "${address}" "${filepath}":"${contract}" --show-standard-json-input > ../../verification/"${name}".json
#done
#
## TODO: markets have different sets of contracts
#for market in
#  "ETH"
#  "BTC"
#  "USDT"
#  "SNX"
#; do
#  echo $market
#
#  for tuple in "${market_contracts[@]}"; do
#    name=$(echo "$tuple" | cut -d' ' -f1)
#    filepath=$(echo "$tuple" | cut -d' ' -f2)
#    filename=$(basename "$filepath")
#    contract="${filename%.sol}"
#    # shellcheck disable=SC2046
#    address=$(cat ../../deployments/${chainId}/${market}.json | jq -r -c ".$name")
#    echo "$address" "$name"
#    forge verify-contract --verifier blockscout --verifier-url "$explorer" "${address}" "${filepath}:${contract}"
#    # forge verify-contract "${address}" "${filepath}":"${contract}" --show-standard-json-input > ../../verification/"${name}".json
#  done
#done
#
#######################
## Matching contracts #
#######################
#
#cd ../..
#
#echo "Matching"
#
#for tuple in "${matching_contracts[@]}"; do
#  name=$(echo "$tuple" | cut -d' ' -f1)
#  filepath=$(echo "$tuple" | cut -d' ' -f2)
#  filename=$(basename "$filepath")
#  contract="${filename%.sol}"
#  # shellcheck disable=SC2046
#  address=$(cat ./deployments/${chainId}/matching.json | jq -r -c ".$name")
#  echo "$address" "$name"
#  forge verify-contract --verifier blockscout --verifier-url "$explorer" "${address}" "${filepath}:${contract}"
#  # forge verify-contract "${address}" "${filepath}":"${contract}" --show-standard-json-input > ./verification/"${name}".json
#done
>>>>>>> 6bc22b93
<|MERGE_RESOLUTION|>--- conflicted
+++ resolved
@@ -5,8 +5,8 @@
 # TODO: doesnt handle libraries, must be manually added
 
 markets=(
-#  "ETH"
-#  "BTC"
+  "ETH"
+  "BTC"
   "USDT"
   "SNX"
   "WSTETH"
@@ -72,7 +72,6 @@
 echo "Core"
 
 # TODO: handle individual ERC20s nicer
-<<<<<<< HEAD
 #forge verify-contract --verifier blockscout --verifier-url "$explorer" "0xE4e6F3feeAD9C3714F3c9380F91CB56E04F7297E" "./src/l2/LyraERC20.sol:LyraERC20"
 
 
@@ -125,70 +124,4 @@
   echo "$address" "$name"
   forge verify-contract --verifier blockscout --verifier-url "$explorer" "${address}" "${filepath}:${contract}"
   # forge verify-contract "${address}" "${filepath}":"${contract}" --show-standard-json-input > ./verification/"${name}".json
-done
-=======
-forge verify-contract --verifier blockscout --verifier-url "$explorer" "0x954bE1803546150bfd887c9ff70fd221F2F505d3" "./src/l2/LyraERC20.sol:LyraERC20"
-forge verify-contract --verifier blockscout --verifier-url "$explorer" "0xE4e6F3feeAD9C3714F3c9380F91CB56E04F7297E" "./src/l2/LyraERC20.sol:LyraERC20"
-forge verify-contract --verifier blockscout --verifier-url "$explorer" "0xdf77b286eDa539CCb6326e9eDB86aa69D83108a5" "./src/l2/LyraERC20.sol:LyraERC20"
-forge verify-contract --verifier blockscout --verifier-url "$explorer" "0xB696F009e23B31F6a565E187604e43F5B030b241" "./src/l2/LyraERC20.sol:LyraERC20"
-forge verify-contract --verifier blockscout --verifier-url "$explorer" "0xdf77b286eDa539CCb6326e9eDB86aa69D83108a5" "./src/l2/LyraERC20.sol:LyraERC20"
-forge verify-contract --verifier blockscout --verifier-url "$explorer" "0xdf77b286eDa539CCb6326e9eDB86aa69D83108a5" "./src/l2/LyraERC20.sol:LyraERC20"
-forge verify-contract --verifier blockscout --verifier-url "$explorer" "0xdf77b286eDa539CCb6326e9eDB86aa69D83108a5" "./src/l2/LyraERC20.sol:LyraERC20"
-forge verify-contract --verifier blockscout --verifier-url "$explorer" "0xdf77b286eDa539CCb6326e9eDB86aa69D83108a5" "./src/l2/LyraERC20.sol:LyraERC20"
-forge verify-contract --verifier blockscout --verifier-url "$explorer" "0xdf77b286eDa539CCb6326e9eDB86aa69D83108a5" "./src/l2/LyraERC20.sol:LyraERC20"
-#
-#
-#for tuple in "${core_contracts[@]}"; do
-#  name=$(echo "$tuple" | cut -d' ' -f1)
-#  filepath=$(echo "$tuple" | cut -d' ' -f2)
-#  filename=$(basename "$filepath")
-#  contract="${filename%.sol}"
-#  # shellcheck disable=SC2046
-#  address=$(cat ../../deployments/${chainId}/core.json | jq -r -c ".$name")
-#  echo "$address" "$name"
-#  forge verify-contract --verifier blockscout --verifier-url "$explorer" "${address}" "${filepath}:${contract}"
-#  # forge verify-contract "${address}" "${filepath}":"${contract}" --show-standard-json-input > ../../verification/"${name}".json
-#done
-#
-## TODO: markets have different sets of contracts
-#for market in
-#  "ETH"
-#  "BTC"
-#  "USDT"
-#  "SNX"
-#; do
-#  echo $market
-#
-#  for tuple in "${market_contracts[@]}"; do
-#    name=$(echo "$tuple" | cut -d' ' -f1)
-#    filepath=$(echo "$tuple" | cut -d' ' -f2)
-#    filename=$(basename "$filepath")
-#    contract="${filename%.sol}"
-#    # shellcheck disable=SC2046
-#    address=$(cat ../../deployments/${chainId}/${market}.json | jq -r -c ".$name")
-#    echo "$address" "$name"
-#    forge verify-contract --verifier blockscout --verifier-url "$explorer" "${address}" "${filepath}:${contract}"
-#    # forge verify-contract "${address}" "${filepath}":"${contract}" --show-standard-json-input > ../../verification/"${name}".json
-#  done
-#done
-#
-#######################
-## Matching contracts #
-#######################
-#
-#cd ../..
-#
-#echo "Matching"
-#
-#for tuple in "${matching_contracts[@]}"; do
-#  name=$(echo "$tuple" | cut -d' ' -f1)
-#  filepath=$(echo "$tuple" | cut -d' ' -f2)
-#  filename=$(basename "$filepath")
-#  contract="${filename%.sol}"
-#  # shellcheck disable=SC2046
-#  address=$(cat ./deployments/${chainId}/matching.json | jq -r -c ".$name")
-#  echo "$address" "$name"
-#  forge verify-contract --verifier blockscout --verifier-url "$explorer" "${address}" "${filepath}:${contract}"
-#  # forge verify-contract "${address}" "${filepath}":"${contract}" --show-standard-json-input > ./verification/"${name}".json
-#done
->>>>>>> 6bc22b93
+done